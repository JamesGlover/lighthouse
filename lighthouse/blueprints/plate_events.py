--- conflicted
+++ resolved
@@ -6,16 +6,10 @@
 from flask_cors import CORS  # type: ignore
 
 from lighthouse.messages.broker import Broker  # type: ignore
-<<<<<<< HEAD
-from lighthouse.helpers.plate_events import (
-    construct_event_message,
-    get_routing_key,
-)
+from lighthouse.helpers.plate_events import construct_event_message
 from lighthouse.helpers.plate_event_callbacks import fire_callbacks
-=======
-from lighthouse.helpers.plate_events import construct_event_message
 from lighthouse.helpers.events import get_routing_key
->>>>>>> 4d30081c
+
 
 logger = logging.getLogger(__name__)
 

--- conflicted
+++ resolved
@@ -17,7 +17,6 @@
 FIELD_CH2_CQ = "CH2-Cq"
 FIELD_CH3_CQ = "CH3-Cq"
 
-<<<<<<< HEAD
 # DART specific column names:
 FIELD_DART_DESTINATION_BARCODE = "destination_barcode"
 FIELD_DART_DESTINATION_COORDINATE = "destination_coordinate"
@@ -29,8 +28,6 @@
 FIELD_DART_LAB_ID = "lab_id"
 FIELD_DART_RUN_ID = "run_id"
 
-=======
->>>>>>> 0e911583
 #  MLWH lighthouse samples table field names
 MLWH_LH_SAMPLE_ROOT_SAMPLE_ID = "root_sample_id"
 MLWH_LH_SAMPLE_COG_UK_ID = "cog_uk_id"

<<<<<<< HEAD
=======
import re
import os

>>>>>>> a69bca75
DUPLICATE_SAMPLES = "DuplicateSamples"
NON_EXISTING_SAMPLE = "NonExistingSample"

# MongoDB field names
FIELD_ROOT_SAMPLE_ID = "Root Sample ID"
FIELD_RNA_ID = "RNA ID"
FIELD_RESULT = "Result"
FIELD_COORDINATE = "coordinate"
FIELD_SOURCE = "source"
FIELD_LAB_ID = "Lab ID"
FIELD_PLATE_BARCODE = "plate_barcode"
FIELD_COG_BARCODE = "cog_barcode"
FIELD_DATE_TESTED = "Date Tested"
FIELD_CH1_CQ = "CH1-Cq"
FIELD_CH2_CQ = "CH2-Cq"
FIELD_CH3_CQ = "CH3-Cq"

<<<<<<< HEAD
# MLWH lighthouse samples table field names
=======
# DART specific column names:
FIELD_DART_DESTINATION_BARCODE = os.environ.get("FIELD_DART_DESTINATION_BARCODE", "Labware BarCode")
FIELD_DART_DESTINATION_COORDINATE = os.environ.get(
    "FIELD_DART_DESTINATION_COORDINATE", "Well Location"
)
FIELD_DART_SOURCE_BARCODE = os.environ.get("FIELD_DART_SOURCE_BARCODE", "Well Source Barcode")
FIELD_DART_SOURCE_COORDINATE = os.environ.get("FIELD_DART_SOURCE_COORDINATE", "Well Source Well")
FIELD_DART_CONTROL = os.environ.get("FIELD_DART_CONTROL", "Well control")
FIELD_DART_ROOT_SAMPLE_ID = os.environ.get("FIELD_DART_ROOT_SAMPLE_ID", "Well root_sample_id")
FIELD_DART_RNA_ID = os.environ.get("FIELD_DART_RNA_ID", "Well rna_id")
FIELD_DART_LAB_ID = os.environ.get("FIELD_DART_LAB_ID", "Well lab_id")
FIELD_DART_RUN_ID = os.environ.get("FIELD_DART_RUN_ID", "Run-ID")

#  MLWH lighthouse samples table field names
>>>>>>> a69bca75
MLWH_LH_SAMPLE_ROOT_SAMPLE_ID = "root_sample_id"
MLWH_LH_SAMPLE_COG_UK_ID = "cog_uk_id"
MLWH_LH_SAMPLE_RNA_ID = "rna_id"
MLWH_LH_SAMPLE_RESULT = "result"

# Used for filtering positive results
CT_VALUE_LIMIT = 30<|MERGE_RESOLUTION|>--- conflicted
+++ resolved
@@ -1,9 +1,6 @@
-<<<<<<< HEAD
-=======
+import os
 import re
-import os
 
->>>>>>> a69bca75
 DUPLICATE_SAMPLES = "DuplicateSamples"
 NON_EXISTING_SAMPLE = "NonExistingSample"
 
@@ -21,9 +18,6 @@
 FIELD_CH2_CQ = "CH2-Cq"
 FIELD_CH3_CQ = "CH3-Cq"
 
-<<<<<<< HEAD
-# MLWH lighthouse samples table field names
-=======
 # DART specific column names:
 FIELD_DART_DESTINATION_BARCODE = os.environ.get("FIELD_DART_DESTINATION_BARCODE", "Labware BarCode")
 FIELD_DART_DESTINATION_COORDINATE = os.environ.get(
@@ -38,7 +32,6 @@
 FIELD_DART_RUN_ID = os.environ.get("FIELD_DART_RUN_ID", "Run-ID")
 
 #  MLWH lighthouse samples table field names
->>>>>>> a69bca75
 MLWH_LH_SAMPLE_ROOT_SAMPLE_ID = "root_sample_id"
 MLWH_LH_SAMPLE_COG_UK_ID = "cog_uk_id"
 MLWH_LH_SAMPLE_RNA_ID = "rna_id"

--- conflicted
+++ resolved
@@ -6,7 +6,6 @@
 
 # MongoDB field names
 FIELD_ROOT_SAMPLE_ID = "Root Sample ID"
-FIELD_SAMPLE_UUID = "lh_sample_uuid"
 FIELD_RNA_ID = "RNA ID"
 FIELD_RESULT = "Result"
 FIELD_COORDINATE = "coordinate"
@@ -18,13 +17,9 @@
 FIELD_CH1_CQ = "CH1-Cq"
 FIELD_CH2_CQ = "CH2-Cq"
 FIELD_CH3_CQ = "CH3-Cq"
-<<<<<<< HEAD
-FIELD_SOURCE_PLATE_UUID = "lh_source_plate_uuid"
-=======
 FIELD_LH_SOURCE_PLATE_UUID = "lh_source_plate_uuid"
 FIELD_LH_SAMPLE_UUID = "lh_sample_uuid"
 FIELD_BARCODE = "barcode"
->>>>>>> c057079e
 
 # DART specific column names:
 FIELD_DART_DESTINATION_BARCODE = os.environ.get("FIELD_DART_DESTINATION_BARCODE", "Labware BarCode")

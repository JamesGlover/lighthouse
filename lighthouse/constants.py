--- conflicted
+++ resolved
@@ -89,23 +89,19 @@
     ],
 }
 
-<<<<<<< HEAD
 # Events detailed in https://ssg-confluence.internal.sanger.ac.uk/display/PSDPUB/Cherrypicking+Events
 # Source plate has had all pickable wells cherrypicked into destination plates, and the plate is put into the output stacks.
-=======
 # Cherrypicking source and destination plate events
->>>>>>> 4d30081c
 PLATE_EVENT_SOURCE_COMPLETED = "lh_beckman_cp_source_completed"
 # Source plate barcode cannot be read (damaged or missing), and the plate is put into the output stacks.
 PLATE_EVENT_SOURCE_NOT_RECOGNISED = "lh_beckman_cp_source_plate_unrecognised"
 # Source plate has no related plate map data, cannot be cherrypicked (yet), and the plate is returned to the input stacks.
 PLATE_EVENT_SOURCE_NO_MAP_DATA = "lh_beckman_cp_source_no_plate_map_data"
-<<<<<<< HEAD
 # Source plate only contains negatives, nothing to cherrypick, and the plate is put into the output stacks.
 PLATE_EVENT_SOURCE_ALL_NEGATIVES = "lh_beckman_cp_source_all_negatives"
-=======
-PLATE_EVENT_SOURCE_ALL_NEGATIVES = "lh_beckman_cp_source_all_negatives"
+# Destination plate has been created successfully
 PLATE_EVENT_DESTINATION_CREATED = "lh_beckman_cp_destination_created"
+# Destination plate has failed to be created successfully
 PLATE_EVENT_DESTINATION_FAILED = "lh_beckman_cp_destination_failed"
 
 # SequenceScape sampel field names
@@ -119,5 +115,4 @@
 FIELD_SS_CONTROL_TYPE = "control_type"
 FIELD_SS_UUID = "uuid"
 FIELD_SS_COORDINATE = "coordinate"
-FIELD_SS_BARCODE = "barcode"
->>>>>>> 4d30081c
+FIELD_SS_BARCODE = "barcode"
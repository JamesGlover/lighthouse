from typing import Any, Dict

# lighthouse config
BARACODA_URL = "localhost:5000"
DOWNLOAD_REPORTS_URL = "http://localhost:5000/reports"
LABWHERE_URL = "localhost:3010"
LIGHTHOUSE_API_KEY = "develop"
REPORTS_DIR = "data/reports"

SS_API_KEY = "develop"
SS_HOST = "localhost:3000"
SS_URL = "localhost:3000"
SS_UUID_PLATE_PURPOSE = ""
SS_UUID_STUDY = ""
<<<<<<< HEAD

EVENTS_WH_DB = "events_wh_db"
MLWH_LIGHTHOUSE_SAMPLE_TABLE = "lighthouse_sample"
WAREHOUSES_RO_CONN_STRING = "root@localhost"
WAREHOUSES_RW_CONN_STRING = "root:root@localhost"

# The window size when generating the positive samples report
REPORT_WINDOW_SIZE = 2
=======
SS_UUID_PLATE_PURPOSE_CHERRYPICKED = ""
SS_UUID_STUDY_CHERRYPICKED = ""
REPORTS_DIR = "data/reports"
DOWNLOAD_REPORTS_URL = "http://localhost:5000/reports"
SS_HOST = "localhost:3000"
>>>>>>> a69bca75

X_DOMAINS = "*"

# APScheduler config
SCHEDULER_RUN = True
JOBS = [
    {
        "id": "job1",
        "func": "lighthouse.jobs.reports:create_report_job",
        "trigger": "cron",
        "day": "*",
        "hour": 2,
    }
]


# We need to define timezone because current flask_apscheduler does not load from TZ env
SCHEDULER_TIMEZONE = "Europe/London"
SCHEDULER_API_ENABLED = False

# Eve config
ALLOW_UNKNOWN = True
DEBUG = True
HATEOAS = True

SAMPLES_DECLARATIONS_SCHEMA: Dict = {
    "root_sample_id": {"type": "string", "required": True, "validation_errors": True},
    "value_in_sequencing": {
        "type": "string",
        "allowed": ["Yes", "No", "Unknown"],
        "required": True,
    },
    "declared_at": {
        "type": "datetime",
        "required": True,
    },
}
# We are overwriting the date format.
# By default eve DATE_FORMAT is set to RFC1123 standard which is %a, %d %b %Y %H:%M:%S GMT
# eg "2013-04-04T10:29:13"
DATE_FORMAT = r"%Y-%m-%dT%H:%M:%S"

# allow requests to set ?max_results= to more than the default
#  added for lighthouse-ui Imports page, to display all Imports in a table
PAGINATION_LIMIT = 10000

DOMAIN: Dict = {
    "samples": {},
    "imports": {},
    "centres": {},
    "samples_declarations": {
        "resource_methods": ["GET", "POST"],
        "bulk_enabled": True,
        "schema": SAMPLES_DECLARATIONS_SCHEMA,
    },
    "schema": {},
}

MONGO_HOST = "localhost"
MONGO_PORT = 27017
MONGO_USERNAME = ""
MONGO_PASSWORD = ""
MONGO_DBNAME = ""
MONGO_QUERY_BLACKLIST = ["$where"]

# logging config
LOGGING: Dict[str, Any] = {
    "version": 1,
    "disable_existing_loggers": False,
    "formatters": {
        "colored": {
            "()": "colorlog.ColoredFormatter",
<<<<<<< HEAD
            "format": "%(asctime)-15s %(name)-30s:%(lineno)s %(log_color)s%(levelname)-5s %(message)s",  # noqa: E501
=======
            "format": "%(asctime)-15s %(name)-18s:%(lineno)s %(log_color)s%(levelname)-5s %(message)s",  # noqa: E501
>>>>>>> a69bca75
        },
        "verbose": {"format": "%(asctime)-15s %(name)-30s:%(lineno)s %(levelname)-5s %(message)s"},
    },
    "handlers": {
        "colored_stream": {
            "level": "DEBUG",
            "class": "colorlog.StreamHandler",
            "formatter": "colored",
        },
        "console": {"level": "INFO", "class": "logging.StreamHandler", "formatter": "verbose"},
        "slack": {
            "level": "ERROR",
            "class": "lighthouse.utils.SlackHandler",
            "formatter": "verbose",
            "token": "",
            "channel_id": "",
        },
    },
    "loggers": {
        "lighthouse": {"handlers": ["console", "slack"], "level": "INFO", "propagate": True}
    },
<<<<<<< HEAD
}
=======
}

WAREHOUSES_RO_CONN_STRING = "root@localhost"
EVENTS_WH_DB = "events_wh_db"

WAREHOUSES_RW_CONN_STRING = "root:root@localhost"
MLWH_LIGHTHOUSE_SAMPLE_TABLE = "lighthouse_sample"

DART_RESULT_VIEW = "CherrypickingInfo"
BARACODA_RETRY_ATTEMPTS = 3
>>>>>>> a69bca75
<|MERGE_RESOLUTION|>--- conflicted
+++ resolved
@@ -12,7 +12,6 @@
 SS_URL = "localhost:3000"
 SS_UUID_PLATE_PURPOSE = ""
 SS_UUID_STUDY = ""
-<<<<<<< HEAD
 
 EVENTS_WH_DB = "events_wh_db"
 MLWH_LIGHTHOUSE_SAMPLE_TABLE = "lighthouse_sample"
@@ -21,13 +20,6 @@
 
 # The window size when generating the positive samples report
 REPORT_WINDOW_SIZE = 2
-=======
-SS_UUID_PLATE_PURPOSE_CHERRYPICKED = ""
-SS_UUID_STUDY_CHERRYPICKED = ""
-REPORTS_DIR = "data/reports"
-DOWNLOAD_REPORTS_URL = "http://localhost:5000/reports"
-SS_HOST = "localhost:3000"
->>>>>>> a69bca75
 
 X_DOMAINS = "*"
 
@@ -100,11 +92,7 @@
     "formatters": {
         "colored": {
             "()": "colorlog.ColoredFormatter",
-<<<<<<< HEAD
             "format": "%(asctime)-15s %(name)-30s:%(lineno)s %(log_color)s%(levelname)-5s %(message)s",  # noqa: E501
-=======
-            "format": "%(asctime)-15s %(name)-18s:%(lineno)s %(log_color)s%(levelname)-5s %(message)s",  # noqa: E501
->>>>>>> a69bca75
         },
         "verbose": {"format": "%(asctime)-15s %(name)-30s:%(lineno)s %(levelname)-5s %(message)s"},
     },
@@ -126,17 +114,7 @@
     "loggers": {
         "lighthouse": {"handlers": ["console", "slack"], "level": "INFO", "propagate": True}
     },
-<<<<<<< HEAD
-}
-=======
 }
 
-WAREHOUSES_RO_CONN_STRING = "root@localhost"
-EVENTS_WH_DB = "events_wh_db"
-
-WAREHOUSES_RW_CONN_STRING = "root:root@localhost"
-MLWH_LIGHTHOUSE_SAMPLE_TABLE = "lighthouse_sample"
-
 DART_RESULT_VIEW = "CherrypickingInfo"
-BARACODA_RETRY_ATTEMPTS = 3
->>>>>>> a69bca75
+BARACODA_RETRY_ATTEMPTS = 3
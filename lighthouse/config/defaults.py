--- conflicted
+++ resolved
@@ -45,14 +45,10 @@
         "allowed": ["Yes", "No", "Unknown"],
         "required": True,
     },
-<<<<<<< HEAD
-    "declared_at": {"type": "datetime", "required": True},
-=======
     "declared_at": {
         "type": "datetime",
         "required": True,
     },
->>>>>>> 13f8227d
 }
 # We are overwriting the date format.
 # By default eve DATE_FORMAT is set to RFC1123 standard which is %a, %d %b %Y %H:%M:%S GMT

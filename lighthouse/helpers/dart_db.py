--- conflicted
+++ resolved
@@ -6,13 +6,10 @@
     FIELD_DART_CONTROL,
     FIELD_DART_DESTINATION_BARCODE,
     FIELD_DART_LAB_ID,
-<<<<<<< HEAD
     FIELD_DART_CONTROL,
     FIELD_DART_SAMPLE_UUID,
-=======
     FIELD_DART_RNA_ID,
     FIELD_DART_ROOT_SAMPLE_ID,
->>>>>>> c057079e
 )
 
 logger = logging.getLogger(__name__)

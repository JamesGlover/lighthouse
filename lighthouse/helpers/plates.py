import copy
import logging
from http import HTTPStatus
from typing import Any, Dict, List, Optional

import requests
from flask import current_app as app
from lighthouse.constants import (
    FIELD_COG_BARCODE,
    FIELD_COORDINATE,
    FIELD_DART_CONTROL,
    FIELD_DART_DESTINATION_BARCODE,
    FIELD_DART_DESTINATION_COORDINATE,
    FIELD_DART_LAB_ID,
    FIELD_DART_RNA_ID,
    FIELD_DART_ROOT_SAMPLE_ID,
    FIELD_DART_SOURCE_BARCODE,
    FIELD_DART_SOURCE_COORDINATE,
    FIELD_LAB_ID,
    FIELD_PLATE_BARCODE,
    FIELD_RESULT,
    FIELD_RNA_ID,
    FIELD_ROOT_SAMPLE_ID,
    FIELD_SOURCE,
    POSITIVE_SAMPLES_MONGODB_FILTER,
)
from lighthouse.exceptions import (
    DataError,
    MissingCentreError,
    MissingSourceError,
    MultipleCentresError,
)
from lighthouse.helpers.dart_db import find_dart_source_samples_rows
from lighthouse.helpers.mysql_db import create_mysql_connection_engine, get_table
from sqlalchemy.sql.expression import and_  # type: ignore
from sqlalchemy.sql.expression import bindparam  # type: ignore

logger = logging.getLogger(__name__)


class UnmatchedSampleError(Exception):
    pass


def add_cog_barcodes(samples: List[Dict[str, str]]) -> Optional[str]:

    centre_name = confirm_centre(samples)
    centre_prefix = get_centre_prefix(centre_name)
    num_samples = len(samples)

    logger.info(f"Getting COG-UK barcodes for {num_samples} samples")

    baracoda_url = (
        f"http://{app.config['BARACODA_URL']}"
        f"/barcodes_group/{centre_prefix}/new?count={num_samples}"
    )

    retries = app.config["BARACODA_RETRY_ATTEMPTS"]
    success_operation = False
    except_obj = None

    while retries > 0:
        try:
            response = requests.post(baracoda_url)
            if response.status_code == HTTPStatus.CREATED:
                success_operation = True
                retries = 0
                barcodes = response.json()["barcodes_group"]["barcodes"]
                for (sample, barcode) in zip(samples, barcodes):
                    sample[FIELD_COG_BARCODE] = barcode
            else:
                retries = retries - 1
                logger.error("Unable to create COG barcodes")
                logger.error(response.json())
                except_obj = Exception("Unable to create COG barcodes")
        except requests.ConnectionError:
            retries = retries - 1
            logger.error("Unable to access baracoda")
            except_obj = requests.ConnectionError("Unable to access baracoda")

    if not success_operation and except_obj is not None:
        raise except_obj

    # return centre prefix
    # TODO: I didn't know how else to get centre prefix?
    return centre_prefix


def get_centre_prefix(centre_name: str) -> Optional[str]:
    logger.debug(f"Getting the prefix for '{centre_name}'")
    try:
        #  get the centre collection
        centres = app.data.driver.db.centres

        # use a case insensitive search for the centre name
        filter = {"name": {"$regex": f"^(?i){centre_name}$"}}

        assert centres.count_documents(filter) == 1

        centre = centres.find_one(filter)

        prefix = centre["prefix"]

        logger.debug(f"Prefix for '{centre_name}' is '{prefix}'")

        return prefix
    except Exception as e:
        logger.exception(e)
        return None
    except AssertionError as e:
        logger.exception(e)
        raise DataError("Multiple centres with the same name")


def find_samples(query: Dict[str, Any]) -> Optional[List[Dict[str, Any]]]:
    if query is None:
        return None

    samples = app.data.driver.db.samples

    samples_for_barcode = list(samples.find(query))

    logger.info(f"Found {len(samples_for_barcode)} samples")

    return samples_for_barcode


# TODO: remove once we are sure that we dont need anything other than positives
def get_samples(plate_barcode: str) -> Optional[List[Dict[str, Any]]]:

    samples_for_barcode = find_samples({FIELD_PLATE_BARCODE: plate_barcode})

    return samples_for_barcode


def get_positive_samples(plate_barcode: str) -> Optional[List[Dict[str, Any]]]:
    query_filter = copy.deepcopy(POSITIVE_SAMPLES_MONGODB_FILTER)
    query_filter[FIELD_PLATE_BARCODE] = plate_barcode

    samples_for_barcode = find_samples(query_filter)

    return samples_for_barcode


def row_is_normal_sample(row):
    control_value = getattr(row, FIELD_DART_CONTROL)
    return control_value is None or control_value == "NULL" or control_value == ""


def rows_without_controls(rows):
    list = []
    for row in rows:
        if row_is_normal_sample(row):
            list.append(row)
    return list


def rows_with_controls(rows):
    list = []
    for row in rows:
        if not row_is_normal_sample(row):
            list.append(row)
    return list


def query_for_cherrypicked_samples(rows):
    if rows is None or (len(rows) == 0):
        return None
    mongo_query = []
    for row in rows_without_controls(rows):
        sample_query = {
            FIELD_ROOT_SAMPLE_ID: getattr(row, FIELD_DART_ROOT_SAMPLE_ID),
            FIELD_RNA_ID: getattr(row, FIELD_DART_RNA_ID),
            FIELD_LAB_ID: getattr(row, FIELD_DART_LAB_ID),
        }
        mongo_query.append(sample_query)
    return {"$or": mongo_query}


def equal_row_and_sample(row, sample):
    return (
        (sample[FIELD_ROOT_SAMPLE_ID] == getattr(row, FIELD_DART_ROOT_SAMPLE_ID))
        and (sample[FIELD_RNA_ID] == getattr(row, FIELD_DART_RNA_ID))
        and (sample[FIELD_LAB_ID] == getattr(row, FIELD_DART_LAB_ID))
    )


def find_sample_matching_row(row, samples):
    for pos in range(0, len(samples)):
        sample = samples[pos]
        if equal_row_and_sample(row, sample):
            return sample
    return None


def join_rows_with_samples(rows, samples):
    records = []
    for row in rows_without_controls(rows):
        records.append({"row": row_to_dict(row), "sample": find_sample_matching_row(row, samples)})
    return records


def add_controls_to_samples(rows, samples):
    control_samples = []
    for row in rows_with_controls(rows):
        control_samples.append({"row": row_to_dict(row), "sample": None})
    return samples + control_samples


<<<<<<< HEAD
def check_matching_sample_numbers(rows, samples):
    if len(samples) != len(rows_without_controls(rows)):
        msg = "Mismatch in data present for destination plate: number of samples in DART and Mongo does not match"
=======
def check_unmatched_sample_data(samples):
    unmatched_samples = []
    for sample in samples:
        if sample["sample"] is None:
            unmatched_samples.append(sample)

    if len(unmatched_samples) > 0:
        msg = f"Unable to to find data in Mongo for {len(unmatched_samples)} DART samples"
>>>>>>> 7a31d166
        logger.error(msg)
        raise UnmatchedSampleError(msg)


def row_to_dict(row):
    columns = [
        FIELD_DART_DESTINATION_BARCODE,
        FIELD_DART_DESTINATION_COORDINATE,
        FIELD_DART_SOURCE_BARCODE,
        FIELD_DART_SOURCE_COORDINATE,
        FIELD_DART_CONTROL,
        FIELD_DART_ROOT_SAMPLE_ID,
        FIELD_DART_RNA_ID,
        FIELD_DART_LAB_ID,
    ]
    obj = {}
    for column in columns:
        obj[column] = getattr(row, column)
    return obj


def get_cherrypicked_samples_records(barcode):
    rows = find_dart_source_samples_rows(barcode)
    samples = find_samples(query_for_cherrypicked_samples(rows))

    return join_rows_with_samples(rows, samples)


def confirm_centre(samples: List[Dict[str, str]]) -> str:
    """Confirm that the centre for all the samples is populated and the same and return the centre
    name

    Arguments:
        samples {List} -- the list of samples to check

    Returns:
        str -- the name of the centre for these samples
    """
    logger.debug("confirm_centre()")

    try:
        # check that the 'source' field has a valid name
        for sample in samples:
            if not sample[FIELD_SOURCE]:
                raise MissingCentreError(sample)

        # create a set from the 'source' field to check we only have 1 unique centre for these
        #   samples
        centre_set = {sample[FIELD_SOURCE] for sample in samples}
    except KeyError:
        raise MissingSourceError()
    else:
        if len(centre_set) > 1:
            raise MultipleCentresError()

    return centre_set.pop()


def create_post_body(barcode: str, samples: List[Dict[str, str]]) -> Dict[str, Any]:
    logger.debug(f"Creating POST body to send to SS for barcode '{barcode}'")

    wells_content = {}
    for sample in samples:
        for key, value in sample.items():
            if key.strip() == FIELD_RESULT:
                phenotype = value

            if key.strip() == FIELD_ROOT_SAMPLE_ID:
                description = value

        assert phenotype is not None
        assert sample[FIELD_COG_BARCODE] is not None

        well = {
            "content": {
                "phenotype": phenotype.strip().lower(),
                "supplier_name": sample[FIELD_COG_BARCODE],
                "sample_description": description,
            }
        }
        wells_content[sample[FIELD_COORDINATE]] = well

    body = {
        "barcode": barcode,
        "purpose_uuid": app.config["SS_UUID_PLATE_PURPOSE"],
        "study_uuid": app.config["SS_UUID_STUDY"],
        "wells": wells_content,
    }

    return {"data": {"type": "plates", "attributes": body}}


def send_to_ss(body: Dict[str, Any]) -> requests.Response:
    ss_url = f"http://{app.config['SS_HOST']}/api/v2/heron/plates"

    logger.info(f"Sending {body} to {ss_url}")

    headers = {"X-Sequencescape-Client-Id": app.config["SS_API_KEY"]}

    try:
        response = requests.post(ss_url, json=body, headers=headers)
        logger.debug(response.status_code)
    except requests.ConnectionError:
        raise requests.ConnectionError("Unable to access SS")

    return response


def update_mlwh_with_cog_uk_ids(samples: List[Dict[str, str]]) -> None:
    """Update the MLWH to write the COG UK barcode for each sample.

    Arguments:
        samples {List[Dict[str, str]]} -- list of samples to be updated
    """
    if len(samples) == 0:
        return None

    # assign db_connection to avoid UnboundLocalError in 'finally' block, in case of exception
    db_connection = None
    try:
        data = []
        for sample in samples:
            # using 'b_' prefix for the keys because bindparam() doesn't allow you to use the real
            # column names
            data.append(
                {
                    "b_root_sample_id": sample[FIELD_ROOT_SAMPLE_ID],
                    "b_rna_id": sample[FIELD_RNA_ID],
                    "b_result": sample[FIELD_RESULT],
                    "b_cog_uk_id": sample[FIELD_COG_BARCODE],
                }
            )

        sql_engine = create_mysql_connection_engine(
            app.config["WAREHOUSES_RW_CONN_STRING"], app.config["ML_WH_DB"]
        )
        table = get_table(sql_engine, app.config["MLWH_LIGHTHOUSE_SAMPLE_TABLE"])

        stmt = (
            table.update()
            .where(
                and_(
                    table.c.root_sample_id == bindparam("b_root_sample_id"),
                    table.c.rna_id == bindparam("b_rna_id"),
                    table.c.result == bindparam("b_result"),
                )
            )
            .values(cog_uk_id=bindparam("b_cog_uk_id"))
        )
        db_connection = sql_engine.connect()

        results = db_connection.execute(stmt, data)

        rows_matched = results.rowcount
        if rows_matched != len(samples):
            msg = f"""
            Updating MLWH {app.config['MLWH_LIGHTHOUSE_SAMPLE_TABLE']} table with COG UK ids was
            only partially successful.
            Only {rows_matched} of the {len(samples)} samples had matches in the MLWH
            {app.config['MLWH_LIGHTHOUSE_SAMPLE_TABLE']} table.
            """
            logger.error(msg)
            raise UnmatchedSampleError(msg)
    except (Exception) as e:
        msg = f"""
        Error while updating MLWH {app.config['MLWH_LIGHTHOUSE_SAMPLE_TABLE']} table with COG UK
        ids.
        {type(e).__name__}: {str(e)}
        """
        logger.error(msg)
        raise
    finally:
        if db_connection is not None:
            db_connection.close()


def map_to_ss_columns(samples: List[Dict[str, Any]]) -> List[Dict[str, Any]]:
    mapped_samples = []

    for sample in samples:
        mapped_sample = {}  # type: Dict[str, Any]

        mongo_row = sample["sample"]
        dart_row = sample["row"]

        try:
            if dart_row[FIELD_DART_CONTROL]:
                mapped_sample["control"] = True
                mapped_sample["control_type"] = dart_row[FIELD_DART_CONTROL]
            else:
                mapped_sample["sample_description"] = mongo_row[FIELD_ROOT_SAMPLE_ID]
                mapped_sample["supplier_name"] = mongo_row[FIELD_COG_BARCODE]
                mapped_sample["phenotype"] = "positive"

            mapped_sample["coordinate"] = dart_row[FIELD_DART_DESTINATION_COORDINATE]
            mapped_sample["barcode"] = dart_row[FIELD_DART_DESTINATION_BARCODE]
        except KeyError as e:
            msg = f"""
            Error while mapping database columns to Sequencescape columns for sample
            {mongo_row[FIELD_ROOT_SAMPLE_ID]}.
            {type(e).__name__}: {str(e)}
            """
            logger.error(msg)
            raise
        mapped_samples.append(mapped_sample)
    return mapped_samples


def create_cherrypicked_post_body(barcode: str, samples: List[Dict[str, Any]]) -> Dict[str, Any]:
    logger.debug(
        f"Creating POST body to send to SS for cherrypicked plate with barcode '{barcode}'"
    )

    wells_content = {}
    for sample in samples:

        content = {}

        if "control" in sample:
            content["control"] = sample["control"]
            content["control_type"] = sample["control_type"]
        else:
            content["phenotype"] = sample["phenotype"]
            content["supplier_name"] = sample["supplier_name"]
            content["sample_description"] = sample["sample_description"]

        wells_content[sample["coordinate"]] = {"content": content}

    body = {
        "barcode": barcode,
        "purpose_uuid": app.config["SS_UUID_PLATE_PURPOSE_CHERRYPICKED"],
        "study_uuid": app.config["SS_UUID_STUDY_CHERRYPICKED"],
        "wells": wells_content,
    }

    return {"data": {"type": "plates", "attributes": body}}<|MERGE_RESOLUTION|>--- conflicted
+++ resolved
@@ -207,20 +207,9 @@
     return samples + control_samples
 
 
-<<<<<<< HEAD
 def check_matching_sample_numbers(rows, samples):
     if len(samples) != len(rows_without_controls(rows)):
         msg = "Mismatch in data present for destination plate: number of samples in DART and Mongo does not match"
-=======
-def check_unmatched_sample_data(samples):
-    unmatched_samples = []
-    for sample in samples:
-        if sample["sample"] is None:
-            unmatched_samples.append(sample)
-
-    if len(unmatched_samples) > 0:
-        msg = f"Unable to to find data in Mongo for {len(unmatched_samples)} DART samples"
->>>>>>> 7a31d166
         logger.error(msg)
         raise UnmatchedSampleError(msg)
 

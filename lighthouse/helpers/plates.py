--- conflicted
+++ resolved
@@ -15,20 +15,7 @@
     FIELD_COORDINATE,
     FIELD_SOURCE,
     FIELD_PLATE_BARCODE,
-<<<<<<< HEAD
-    FIELD_LAB_ID,
     POSITIVE_SAMPLES_MONGODB_FILTER,
-    FIELD_DART_DESTINATION_BARCODE,
-    FIELD_DART_DESTINATION_COORDINATE,
-    FIELD_DART_SOURCE_BARCODE,
-    FIELD_DART_SOURCE_COORDINATE,
-    FIELD_DART_CONTROL,
-    FIELD_DART_ROOT_SAMPLE_ID,
-    FIELD_DART_RNA_ID,
-    FIELD_DART_LAB_ID,
-=======
-    POSITIVE_SAMPLES_MONGODB_FILTER,
->>>>>>> 0e911583
 )
 from lighthouse.exceptions import (
     DataError,
@@ -37,18 +24,11 @@
     MultipleCentresError,
 )
 
-<<<<<<< HEAD
 from sqlalchemy.sql.expression import bindparam  # type: ignore
 from sqlalchemy.sql.expression import and_  # type: ignore
 
 from lighthouse.helpers.mlwh_db import create_mlwh_connection_engine, get_table
 from lighthouse.helpers.dart_db import find_dart_source_samples_rows
-=======
-from lighthouse.helpers.mlwh_db import create_mlwh_connection_engine, get_table
-
-from sqlalchemy.sql.expression import bindparam  # type: ignore
-from sqlalchemy.sql.expression import and_  # type: ignore
->>>>>>> 0e911583
 
 logger = logging.getLogger(__name__)
 

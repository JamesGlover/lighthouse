import copy
import logging
from http import HTTPStatus
from typing import Any, Dict, List, Optional

import requests
from flask import current_app as app
from lighthouse.constants import (
    FIELD_COG_BARCODE,
    FIELD_COORDINATE,
    FIELD_DART_CONTROL,
    FIELD_DART_DESTINATION_BARCODE,
    FIELD_DART_DESTINATION_COORDINATE,
    FIELD_DART_LAB_ID,
    FIELD_DART_RNA_ID,
    FIELD_DART_ROOT_SAMPLE_ID,
    FIELD_DART_SOURCE_BARCODE,
    FIELD_DART_SOURCE_COORDINATE,
    FIELD_LAB_ID,
    FIELD_PLATE_BARCODE,
<<<<<<< HEAD
    FIELD_LAB_ID,
=======
    FIELD_RESULT,
    FIELD_RNA_ID,
    FIELD_ROOT_SAMPLE_ID,
    FIELD_SOURCE,
>>>>>>> e42f895d
    POSITIVE_SAMPLES_MONGODB_FILTER,
    FIELD_DART_DESTINATION_BARCODE,
    FIELD_DART_DESTINATION_COORDINATE,
    FIELD_DART_SOURCE_BARCODE,
    FIELD_DART_SOURCE_COORDINATE,
    FIELD_DART_CONTROL,
    FIELD_DART_ROOT_SAMPLE_ID,
    FIELD_DART_RNA_ID,
    FIELD_DART_LAB_ID,
)
from lighthouse.exceptions import (
    DataError,
    MissingCentreError,
    MissingSourceError,
    MultipleCentresError,
)
from lighthouse.helpers.dart_db import find_dart_source_samples_rows
from lighthouse.helpers.mysql_db import create_mysql_connection_engine, get_table
<<<<<<< HEAD
from lighthouse.helpers.dart_db import find_dart_source_samples_rows

from sqlalchemy.sql.expression import bindparam  # type: ignore
=======
>>>>>>> e42f895d
from sqlalchemy.sql.expression import and_  # type: ignore
from sqlalchemy.sql.expression import bindparam  # type: ignore


logger = logging.getLogger(__name__)


class UnmatchedSampleError(Exception):
    pass


def add_cog_barcodes(samples: List[Dict[str, str]]) -> Optional[str]:

    centre_name = confirm_centre(samples)
    centre_prefix = get_centre_prefix(centre_name)
    num_samples = len(samples)

    logger.info(f"Getting COG-UK barcodes for {num_samples} samples")

    baracoda_url = (
        f"http://{app.config['BARACODA_URL']}"
        f"/barcodes_group/{centre_prefix}/new?count={num_samples}"
    )

    retries = app.config["BARACODA_RETRY_ATTEMPTS"]
    success_operation = False
    except_obj = None

    while retries > 0:
        try:
            response = requests.post(baracoda_url)
            if response.status_code == HTTPStatus.CREATED:
                success_operation = True
                retries = 0
                barcodes = response.json()["barcodes_group"]["barcodes"]
                for (sample, barcode) in zip(samples, barcodes):
                    sample[FIELD_COG_BARCODE] = barcode
            else:
                retries = retries - 1
                logger.error("Unable to create COG barcodes")
                logger.error(response.json())
                except_obj = Exception("Unable to create COG barcodes")
        except requests.ConnectionError:
            retries = retries - 1
            logger.error("Unable to access baracoda")
            except_obj = requests.ConnectionError("Unable to access baracoda")

    if not success_operation and except_obj is not None:
        raise except_obj

    # return centre prefix
    # TODO: I didn't know how else to get centre prefix?
    return centre_prefix


def get_centre_prefix(centre_name: str) -> Optional[str]:
    logger.debug(f"Getting the prefix for '{centre_name}'")
    try:
        #  get the centre collection
        centres = app.data.driver.db.centres

        # use a case insensitive search for the centre name
        filter = {"name": {"$regex": f"^(?i){centre_name}$"}}

        assert centres.count_documents(filter) == 1

        centre = centres.find_one(filter)

        prefix = centre["prefix"]

        logger.debug(f"Prefix for '{centre_name}' is '{prefix}'")

        return prefix
    except Exception as e:
        logger.exception(e)
        return None
    except AssertionError as e:
        logger.exception(e)
        raise DataError("Multiple centres with the same name")


def find_samples(query: Dict[str, Any]) -> Optional[List[Dict[str, Any]]]:
    if query is None:
        return None

    samples = app.data.driver.db.samples

    samples_for_barcode = list(samples.find(query))

    logger.info(f"Found {len(samples_for_barcode)} samples")

    return samples_for_barcode


# TODO: remove once we are sure that we dont need anything other than positives
def get_samples(plate_barcode: str) -> Optional[List[Dict[str, Any]]]:

    samples_for_barcode = find_samples({FIELD_PLATE_BARCODE: plate_barcode})

    return samples_for_barcode


def get_positive_samples(plate_barcode: str) -> Optional[List[Dict[str, Any]]]:
    query_filter = copy.deepcopy(POSITIVE_SAMPLES_MONGODB_FILTER)
    query_filter[FIELD_PLATE_BARCODE] = plate_barcode

    samples_for_barcode = find_samples(query_filter)

    return samples_for_barcode


def row_is_normal_sample(row):
    control_value = getattr(row, FIELD_DART_CONTROL)
    return control_value is None or control_value == "NULL" or control_value == ""


def rows_without_controls(rows):
    list = []
    for row in rows:
        if row_is_normal_sample(row):
            list.append(row)
    return list


<<<<<<< HEAD
def rows_with_controls(rows):
    list = []
    for row in rows:
        if not row_is_normal_sample(row):
            list.append(row)
    return list


=======
>>>>>>> e42f895d
def query_for_cherrypicked_samples(rows):
    if rows is None or (len(rows) == 0):
        return None
    mongo_query = []
    for row in rows_without_controls(rows):
        sample_query = {
            FIELD_ROOT_SAMPLE_ID: getattr(row, FIELD_DART_ROOT_SAMPLE_ID),
            FIELD_RNA_ID: getattr(row, FIELD_DART_RNA_ID),
            FIELD_LAB_ID: getattr(row, FIELD_DART_LAB_ID),
        }
        mongo_query.append(sample_query)
    return {"$or": mongo_query}


def equal_row_and_sample(row, sample):
    return (
        (sample[FIELD_ROOT_SAMPLE_ID] == getattr(row, FIELD_DART_ROOT_SAMPLE_ID))
        and (sample[FIELD_RNA_ID] == getattr(row, FIELD_DART_RNA_ID))
        and (sample[FIELD_LAB_ID] == getattr(row, FIELD_DART_LAB_ID))
    )


def find_sample_matching_row(row, samples):
    for pos in range(0, len(samples)):
        sample = samples[pos]
        if equal_row_and_sample(row, sample):
            return sample
    return None


def join_rows_with_samples(rows, samples):
    records = []
    for row in rows_without_controls(rows):
        records.append({"row": row_to_dict(row), "sample": find_sample_matching_row(row, samples)})
<<<<<<< HEAD
    return records


def add_controls_to_samples(rows, samples):
    control_samples = []
    for row in rows_with_controls(rows):
        control_samples.append({"row": row_to_dict(row), "sample": None})
    return samples + control_samples


def check_unmatched_sample_data(samples):
    unmatched_samples=[]
    for sample in samples:
        if sample["sample"] is None:
            unmatched_samples.append(sample)
    
    if len(unmatched_samples) > 0:
        msg = f"Unable to to find data in Mongo for {len(unmatched_samples)} DART samples"
        logger.error(msg)
        raise UnmatchedSampleError(msg)
=======

    return records
>>>>>>> e42f895d


def row_to_dict(row):
    columns = [
        FIELD_DART_DESTINATION_BARCODE,
        FIELD_DART_DESTINATION_COORDINATE,
        FIELD_DART_SOURCE_BARCODE,
        FIELD_DART_SOURCE_COORDINATE,
        FIELD_DART_CONTROL,
        FIELD_DART_ROOT_SAMPLE_ID,
        FIELD_DART_RNA_ID,
        FIELD_DART_LAB_ID,
    ]
    obj = {}
    for column in columns:
        obj[column] = getattr(row, column)
    return obj


def get_cherrypicked_samples_records(barcode):
    rows = find_dart_source_samples_rows(barcode)
    samples = find_samples(query_for_cherrypicked_samples(rows))

    return join_rows_with_samples(rows, samples)


def confirm_centre(samples: List[Dict[str, str]]) -> str:
    """Confirm that the centre for all the samples is populated and the same and return the centre
    name

    Arguments:
        samples {List} -- the list of samples to check

    Returns:
        str -- the name of the centre for these samples
    """
    logger.debug("confirm_centre()")

    try:
        # check that the 'source' field has a valid name
        for sample in samples:
            if not sample[FIELD_SOURCE]:
                raise MissingCentreError(sample)

        # create a set from the 'source' field to check we only have 1 unique centre for these
        #   samples
        centre_set = {sample[FIELD_SOURCE] for sample in samples}
    except KeyError:
        raise MissingSourceError()
    else:
        if len(centre_set) > 1:
            raise MultipleCentresError()

    return centre_set.pop()


def create_post_body(barcode: str, samples: List[Dict[str, str]]) -> Dict[str, Any]:
    logger.debug(f"Creating POST body to send to SS for barcode '{barcode}'")

    wells_content = {}
    for sample in samples:
        for key, value in sample.items():
            if key.strip() == FIELD_RESULT:
                phenotype = value

            if key.strip() == FIELD_ROOT_SAMPLE_ID:
                description = value

        assert phenotype is not None
        assert sample[FIELD_COG_BARCODE] is not None

        well = {
            "content": {
                "phenotype": phenotype.strip().lower(),
                "supplier_name": sample[FIELD_COG_BARCODE],
                "sample_description": description,
            }
        }
        wells_content[sample[FIELD_COORDINATE]] = well

    body = {
        "barcode": barcode,
        "purpose_uuid": app.config["SS_UUID_PLATE_PURPOSE"],
        "study_uuid": app.config["SS_UUID_STUDY"],
        "wells": wells_content,
    }

    return {"data": {"type": "plates", "attributes": body}}


def send_to_ss(body: Dict[str, Any]) -> requests.Response:
    ss_url = f"http://{app.config['SS_HOST']}/api/v2/heron/plates"

    logger.info(f"Sending {body} to {ss_url}")

    headers = {"X-Sequencescape-Client-Id": app.config["SS_API_KEY"]}

    try:
        response = requests.post(ss_url, json=body, headers=headers)
        logger.debug(response.status_code)
    except requests.ConnectionError:
        raise requests.ConnectionError("Unable to access SS")

    return response


def update_mlwh_with_cog_uk_ids(samples: List[Dict[str, str]]) -> None:
    """Update the MLWH to write the COG UK barcode for each sample.

    Arguments:
        samples {List[Dict[str, str]]} -- list of samples to be updated
    """
    if len(samples) == 0:
        return None

    # assign db_connection to avoid UnboundLocalError in 'finally' block, in case of exception
    db_connection = None
    try:
        data = []
        for sample in samples:
            # using 'b_' prefix for the keys because bindparam() doesn't allow you to use the real
            # column names
            data.append(
                {
                    "b_root_sample_id": sample[FIELD_ROOT_SAMPLE_ID],
                    "b_rna_id": sample[FIELD_RNA_ID],
                    "b_result": sample[FIELD_RESULT],
                    "b_cog_uk_id": sample[FIELD_COG_BARCODE],
                }
            )

        sql_engine = create_mysql_connection_engine(
            app.config["WAREHOUSES_RW_CONN_STRING"], app.config["ML_WH_DB"]
        )
        table = get_table(sql_engine, app.config["MLWH_LIGHTHOUSE_SAMPLE_TABLE"])

        stmt = (
            table.update()
            .where(
                and_(
                    table.c.root_sample_id == bindparam("b_root_sample_id"),
                    table.c.rna_id == bindparam("b_rna_id"),
                    table.c.result == bindparam("b_result"),
                )
            )
            .values(cog_uk_id=bindparam("b_cog_uk_id"))
        )
        db_connection = sql_engine.connect()

        results = db_connection.execute(stmt, data)

        rows_matched = results.rowcount
        if rows_matched != len(samples):
            msg = f"""
            Updating MLWH {app.config['MLWH_LIGHTHOUSE_SAMPLE_TABLE']} table with COG UK ids was
            only partially successful.
            Only {rows_matched} of the {len(samples)} samples had matches in the MLWH
            {app.config['MLWH_LIGHTHOUSE_SAMPLE_TABLE']} table.
            """
            logger.error(msg)
            raise UnmatchedSampleError(msg)
    except (Exception) as e:
        msg = f"""
        Error while updating MLWH {app.config['MLWH_LIGHTHOUSE_SAMPLE_TABLE']} table with COG UK
        ids.
        {type(e).__name__}: {str(e)}
        """
        logger.error(msg)
        raise
    finally:
        if db_connection is not None:
            db_connection.close()


<<<<<<< HEAD
def map_to_ss_columns(samples: List[Dict[str, Any]]) -> List[Dict[str, Any]]:
    mapped_samples = []

    for sample in samples:
        mapped_sample = {} # type: Dict[str, Any]
=======
def map_to_ss_columns(samples: List[Dict[str, Dict[str, Any]]]) -> List[Dict[str, str]]:
    mapped_samples = []

    for sample in samples:
        mapped_sample = {}
>>>>>>> e42f895d

        mongo_row = sample["sample"]
        dart_row = sample["row"]

        try:
<<<<<<< HEAD
            if dart_row[FIELD_DART_CONTROL]:
                mapped_sample["control"] = True
                mapped_sample["control_type"] = dart_row[FIELD_DART_CONTROL]
            else:
                mapped_sample["sample_description"] = mongo_row[FIELD_ROOT_SAMPLE_ID]
                mapped_sample["supplier_name"] = mongo_row[FIELD_COG_BARCODE]
                mapped_sample["phenotype"] = "positive"

            mapped_sample["coordinate"] = dart_row[FIELD_DART_DESTINATION_COORDINATE]
            mapped_sample["barcode"] = dart_row[FIELD_DART_DESTINATION_BARCODE]
        except KeyError as e:
            msg = f"""
            Error mapping database columns to Sequencescape columns for sample {mongo_row[FIELD_ROOT_SAMPLE_ID]}.
=======
            mapped_sample["sample_description"] = mongo_row[FIELD_ROOT_SAMPLE_ID]
            mapped_sample["supplier_name"] = mongo_row[FIELD_COG_BARCODE]

            mapped_sample["coordinate"] = dart_row[FIELD_DART_DESTINATION_COORDINATE]
            mapped_sample["barcode"] = dart_row[FIELD_DART_DESTINATION_BARCODE]

            mapped_sample["phenotype"] = "positive"

            if dart_row["control"]:
                mapped_sample["control"] = True
                mapped_sample["control_type"] = dart_row[FIELD_DART_CONTROL]
        except KeyError as e:
            msg = f"""
            Error while mapping database columns to Sequencescape columns for sample
            {mongo_row[FIELD_ROOT_SAMPLE_ID]}.
>>>>>>> e42f895d
            {type(e).__name__}: {str(e)}
            """
            logger.error(msg)
            raise
        mapped_samples.append(mapped_sample)
    return mapped_samples


<<<<<<< HEAD
def create_cherrypicked_post_body(barcode: str, samples: List[Dict[str, Any]]) -> Dict[str, Any]:
=======
def create_cherrypicked_post_body(barcode: str, samples: List[Dict[str, str]]) -> Dict[str, Any]:
>>>>>>> e42f895d
    logger.debug(
        f"Creating POST body to send to SS for cherrypicked plate with barcode '{barcode}'"
    )

    wells_content = {}
    for sample in samples:

<<<<<<< HEAD
        content = {}
=======
        assert sample["phenotype"] is not None
        assert sample["supplier_name"] is not None

        content = {
            "phenotype": sample["phenotype"],
            "supplier_name": sample["supplier_name"],
            "sample_description": sample["sample_description"],
        }
>>>>>>> e42f895d

        if "control" in sample:
            content["control"] = sample["control"]
            content["control_type"] = sample["control_type"]
<<<<<<< HEAD
        else:
            content["phenotype"] = sample["phenotype"]
            content["supplier_name"] = sample["supplier_name"]
            content["sample_description"] = sample["sample_description"]
=======
>>>>>>> e42f895d

        wells_content[sample["coordinate"]] = {"content": content}

    body = {
        "barcode": barcode,
        "purpose_uuid": app.config["SS_UUID_PLATE_PURPOSE_CHERRYPICKED"],
        "study_uuid": app.config["SS_UUID_STUDY_CHERRYPICKED"],
        "wells": wells_content,
    }

    return {"data": {"type": "plates", "attributes": body}}<|MERGE_RESOLUTION|>--- conflicted
+++ resolved
@@ -18,23 +18,11 @@
     FIELD_DART_SOURCE_COORDINATE,
     FIELD_LAB_ID,
     FIELD_PLATE_BARCODE,
-<<<<<<< HEAD
-    FIELD_LAB_ID,
-=======
     FIELD_RESULT,
     FIELD_RNA_ID,
     FIELD_ROOT_SAMPLE_ID,
     FIELD_SOURCE,
->>>>>>> e42f895d
     POSITIVE_SAMPLES_MONGODB_FILTER,
-    FIELD_DART_DESTINATION_BARCODE,
-    FIELD_DART_DESTINATION_COORDINATE,
-    FIELD_DART_SOURCE_BARCODE,
-    FIELD_DART_SOURCE_COORDINATE,
-    FIELD_DART_CONTROL,
-    FIELD_DART_ROOT_SAMPLE_ID,
-    FIELD_DART_RNA_ID,
-    FIELD_DART_LAB_ID,
 )
 from lighthouse.exceptions import (
     DataError,
@@ -44,15 +32,8 @@
 )
 from lighthouse.helpers.dart_db import find_dart_source_samples_rows
 from lighthouse.helpers.mysql_db import create_mysql_connection_engine, get_table
-<<<<<<< HEAD
-from lighthouse.helpers.dart_db import find_dart_source_samples_rows
-
-from sqlalchemy.sql.expression import bindparam  # type: ignore
-=======
->>>>>>> e42f895d
 from sqlalchemy.sql.expression import and_  # type: ignore
 from sqlalchemy.sql.expression import bindparam  # type: ignore
-
 
 logger = logging.getLogger(__name__)
 
@@ -174,7 +155,6 @@
     return list
 
 
-<<<<<<< HEAD
 def rows_with_controls(rows):
     list = []
     for row in rows:
@@ -183,8 +163,6 @@
     return list
 
 
-=======
->>>>>>> e42f895d
 def query_for_cherrypicked_samples(rows):
     if rows is None or (len(rows) == 0):
         return None
@@ -219,7 +197,6 @@
     records = []
     for row in rows_without_controls(rows):
         records.append({"row": row_to_dict(row), "sample": find_sample_matching_row(row, samples)})
-<<<<<<< HEAD
     return records
 
 
@@ -231,19 +208,15 @@
 
 
 def check_unmatched_sample_data(samples):
-    unmatched_samples=[]
+    unmatched_samples = []
     for sample in samples:
         if sample["sample"] is None:
             unmatched_samples.append(sample)
-    
+
     if len(unmatched_samples) > 0:
         msg = f"Unable to to find data in Mongo for {len(unmatched_samples)} DART samples"
         logger.error(msg)
         raise UnmatchedSampleError(msg)
-=======
-
-    return records
->>>>>>> e42f895d
 
 
 def row_to_dict(row):
@@ -418,25 +391,16 @@
             db_connection.close()
 
 
-<<<<<<< HEAD
 def map_to_ss_columns(samples: List[Dict[str, Any]]) -> List[Dict[str, Any]]:
     mapped_samples = []
 
     for sample in samples:
-        mapped_sample = {} # type: Dict[str, Any]
-=======
-def map_to_ss_columns(samples: List[Dict[str, Dict[str, Any]]]) -> List[Dict[str, str]]:
-    mapped_samples = []
-
-    for sample in samples:
-        mapped_sample = {}
->>>>>>> e42f895d
+        mapped_sample = {}  # type: Dict[str, Any]
 
         mongo_row = sample["sample"]
         dart_row = sample["row"]
 
         try:
-<<<<<<< HEAD
             if dart_row[FIELD_DART_CONTROL]:
                 mapped_sample["control"] = True
                 mapped_sample["control_type"] = dart_row[FIELD_DART_CONTROL]
@@ -449,24 +413,8 @@
             mapped_sample["barcode"] = dart_row[FIELD_DART_DESTINATION_BARCODE]
         except KeyError as e:
             msg = f"""
-            Error mapping database columns to Sequencescape columns for sample {mongo_row[FIELD_ROOT_SAMPLE_ID]}.
-=======
-            mapped_sample["sample_description"] = mongo_row[FIELD_ROOT_SAMPLE_ID]
-            mapped_sample["supplier_name"] = mongo_row[FIELD_COG_BARCODE]
-
-            mapped_sample["coordinate"] = dart_row[FIELD_DART_DESTINATION_COORDINATE]
-            mapped_sample["barcode"] = dart_row[FIELD_DART_DESTINATION_BARCODE]
-
-            mapped_sample["phenotype"] = "positive"
-
-            if dart_row["control"]:
-                mapped_sample["control"] = True
-                mapped_sample["control_type"] = dart_row[FIELD_DART_CONTROL]
-        except KeyError as e:
-            msg = f"""
             Error while mapping database columns to Sequencescape columns for sample
             {mongo_row[FIELD_ROOT_SAMPLE_ID]}.
->>>>>>> e42f895d
             {type(e).__name__}: {str(e)}
             """
             logger.error(msg)
@@ -475,11 +423,7 @@
     return mapped_samples
 
 
-<<<<<<< HEAD
 def create_cherrypicked_post_body(barcode: str, samples: List[Dict[str, Any]]) -> Dict[str, Any]:
-=======
-def create_cherrypicked_post_body(barcode: str, samples: List[Dict[str, str]]) -> Dict[str, Any]:
->>>>>>> e42f895d
     logger.debug(
         f"Creating POST body to send to SS for cherrypicked plate with barcode '{barcode}'"
     )
@@ -487,29 +431,15 @@
     wells_content = {}
     for sample in samples:
 
-<<<<<<< HEAD
         content = {}
-=======
-        assert sample["phenotype"] is not None
-        assert sample["supplier_name"] is not None
-
-        content = {
-            "phenotype": sample["phenotype"],
-            "supplier_name": sample["supplier_name"],
-            "sample_description": sample["sample_description"],
-        }
->>>>>>> e42f895d
 
         if "control" in sample:
             content["control"] = sample["control"]
             content["control_type"] = sample["control_type"]
-<<<<<<< HEAD
         else:
             content["phenotype"] = sample["phenotype"]
             content["supplier_name"] = sample["supplier_name"]
             content["sample_description"] = sample["sample_description"]
-=======
->>>>>>> e42f895d
 
         wells_content[sample["coordinate"]] = {"content": content}
 

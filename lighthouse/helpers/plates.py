import logging
import re
from http import HTTPStatus
from typing import Any, Dict, List, Optional
import copy

import requests
from flask import current_app as app

from lighthouse.constants import (
    FIELD_COG_BARCODE,
    FIELD_ROOT_SAMPLE_ID,
    FIELD_RNA_ID,
    FIELD_RESULT,
    FIELD_COORDINATE,
    FIELD_SOURCE,
    FIELD_PLATE_BARCODE,
    POSITIVE_SAMPLES_MONGODB_FILTER,
)
from lighthouse.exceptions import (
    DataError,
    MissingCentreError,
    MissingSourceError,
    MultipleCentresError,
)

<<<<<<< HEAD
from sqlalchemy.sql.expression import bindparam  # type: ignore
from sqlalchemy.sql.expression import and_  # type: ignore

from lighthouse.helpers.mlwh_db import create_mlwh_connection_engine, get_table
from lighthouse.helpers.dart_db import find_dart_source_samples_rows
=======
from lighthouse.helpers.mlwh_db import create_mlwh_connection_engine, get_table

from sqlalchemy.sql.expression import bindparam  # type: ignore
from sqlalchemy.sql.expression import and_  # type: ignore
>>>>>>> 42fe1605

logger = logging.getLogger(__name__)


class UnmatchedSampleError(Exception):
    pass


def add_cog_barcodes(samples: List[Dict[str, str]]) -> Optional[str]:

    centre_name = confirm_centre(samples)
    centre_prefix = get_centre_prefix(centre_name)
    num_samples = len(samples)

    logger.info(f"Getting COG-UK barcodes for {num_samples} samples")

    baracoda_url = (
        f"http://{app.config['BARACODA_URL']}"
        f"/barcodes_group/{centre_prefix}/new?count={num_samples}"
    )
    try:
        response = requests.post(baracoda_url)
        if response.status_code == HTTPStatus.CREATED:
            barcodes = response.json()["barcodes_group"]["barcodes"]
            for (sample, barcode) in zip(samples, barcodes):
                sample[FIELD_COG_BARCODE] = barcode
        else:
            raise Exception("Unable to create COG barcodes")
    except requests.ConnectionError:
        raise requests.ConnectionError("Unable to access baracoda")

    # return centre prefix
    # TODO: I didn't know how else to get centre prefix?
    return centre_prefix


def get_centre_prefix(centre_name: str) -> Optional[str]:
    logger.debug(f"Getting the prefix for '{centre_name}'")
    try:
        #  get the centre collection
        centres = app.data.driver.db.centres

        # use a case insensitive search for the centre name
        filter = {"name": {"$regex": f"^(?i){centre_name}$"}}

        assert centres.count_documents(filter) == 1

        centre = centres.find_one(filter)

        prefix = centre["prefix"]

        logger.debug(f"Prefix for '{centre_name}' is '{prefix}'")

        return prefix
    except Exception as e:
        logger.exception(e)
        return None
    except AssertionError as e:
        logger.exception(e)
        raise DataError("Multiple centres with the same name")


def find_samples(query: Dict[str, Any]) -> Optional[List[Dict[str, Any]]]:
    samples = app.data.driver.db.samples

    samples_for_barcode = list(samples.find(query))

    logger.info(f"Found {len(samples_for_barcode)} samples")

    return samples_for_barcode


# TODO: remove once we are sure that we dont need anything other than positives
def get_samples(plate_barcode: str) -> Optional[List[Dict[str, Any]]]:

    samples_for_barcode = find_samples({FIELD_PLATE_BARCODE: plate_barcode})

    return samples_for_barcode


def get_positive_samples(plate_barcode: str) -> Optional[List[Dict[str, Any]]]:
    query_filter = copy.deepcopy(POSITIVE_SAMPLES_MONGODB_FILTER)
    query_filter[FIELD_PLATE_BARCODE] = plate_barcode

    samples_for_barcode = find_samples(query_filter)

    return samples_for_barcode


def query_for_cherrypicked_samples(rows):
    mongo_query = []
    for row in rows:
        sample_query = {
            FIELD_ROOT_SAMPLE_ID: row.root_sample_id,
            FIELD_RNA_ID: row.rna_id,
        }
        mongo_query.append(sample_query)
<<<<<<< HEAD
    return {"$or": mongo_query}
=======
    return ({"$or": mongo_query},)
    {"$bucket": {"groupBy"}}


def filter_samples_with_conditions(samples, conditions):
    samples


def build_joined_rows_with_samples(rows, samples):
    for row in rows:
        samples[FIELD_ROOT_SAMPLE_ID]
>>>>>>> 42fe1605


def get_cherrypicked_samples(barcode):
    rows = find_dart_source_samples_rows(app, barcode)
    samples = find_samples(query_for_cherrypicked_samples(rows))

<<<<<<< HEAD
    # joined_structure = join_rows_with_samples(rows, samples)
=======
    joined_structure = join_rows_with_samples(rows, samples)
>>>>>>> 42fe1605

    return samples


def confirm_centre(samples: List[Dict[str, str]]) -> str:
    """Confirm that the centre for all the samples is populated and the same and return the centre
    name

    Arguments:
        samples {List} -- the list of samples to check

    Returns:
        str -- the name of the centre for these samples
    """
    logger.debug("confirm_centre()")

    try:
        # check that the 'source' field has a valid name
        for sample in samples:
            if not sample[FIELD_SOURCE]:
                raise MissingCentreError(sample)

        # create a set from the 'source' field to check we only have 1 unique centre for these
        #   samples
        centre_set = {sample[FIELD_SOURCE] for sample in samples}
    except KeyError:
        raise MissingSourceError()
    else:
        if len(centre_set) > 1:
            raise MultipleCentresError()

    return centre_set.pop()


def create_post_body(barcode: str, samples: List[Dict[str, str]]) -> Dict[str, Any]:
    logger.debug(f"Creating POST body to send to SS for barcode '{barcode}'")

    wells_content = {}
    for sample in samples:
        for key, value in sample.items():
            if key.strip() == FIELD_RESULT:
                phenotype = value

            if key.strip() == FIELD_ROOT_SAMPLE_ID:
                description = value

        assert phenotype is not None
        assert sample[FIELD_COG_BARCODE] is not None

        well = {
            "content": {
                "phenotype": phenotype.strip().lower(),
                "supplier_name": sample[FIELD_COG_BARCODE],
                "sample_description": description,
            }
        }
        wells_content[sample[FIELD_COORDINATE]] = well

    body = {
        "barcode": barcode,
        "purpose_uuid": app.config["SS_UUID_PLATE_PURPOSE"],
        "study_uuid": app.config["SS_UUID_STUDY"],
        "wells": wells_content,
    }

    return {"data": {"type": "plates", "attributes": body}}


def send_to_ss(body: Dict[str, Any]) -> requests.Response:
    ss_url = f"http://{app.config['SS_HOST']}/api/v2/heron/plates"

    logger.info(f"Sending {body} to {ss_url}")

    headers = {"X-Sequencescape-Client-Id": app.config["SS_API_KEY"]}

    try:
        response = requests.post(ss_url, json=body, headers=headers)
        logger.debug(response.status_code)
    except requests.ConnectionError:
        raise requests.ConnectionError("Unable to access SS")

    return response


def update_mlwh_with_cog_uk_ids(samples: List[Dict[str, str]]) -> None:
    """Update the MLWH to write the COG UK barcode for each sample.

    Arguments:
        samples {List[Dict[str, str]]} -- list of samples to be updated
    """
    if len(samples) == 0:
        return None

    # assign db_connection to avoid UnboundLocalError in 'finally' block, in case of exception
    db_connection = None
    try:
        data = []
        for sample in samples:
            # using 'b_' prefix for the keys because bindparam() doesn't allow you to use the real column names
            data.append(
                {
                    "b_root_sample_id": sample[FIELD_ROOT_SAMPLE_ID],
                    "b_rna_id": sample[FIELD_RNA_ID],
                    "b_result": sample[FIELD_RESULT],
                    "b_cog_uk_id": sample[FIELD_COG_BARCODE],
                }
            )

        sql_engine = create_mlwh_connection_engine(
            app.config["MLWH_RW_CONN_STRING"], app.config["ML_WH_DB"]
        )
        table = get_table(sql_engine, app.config["MLWH_LIGHTHOUSE_SAMPLE_TABLE"])

        stmt = (
            table.update()
            .where(
                and_(
                    table.c.root_sample_id == bindparam("b_root_sample_id"),
                    table.c.rna_id == bindparam("b_rna_id"),
                    table.c.result == bindparam("b_result"),
                )
            )
            .values(cog_uk_id=bindparam("b_cog_uk_id"))
        )
        db_connection = sql_engine.connect()

        results = db_connection.execute(stmt, data)

        rows_matched = results.rowcount
        if rows_matched != len(samples):
            msg = f"""
            Updating MLWH {app.config['MLWH_LIGHTHOUSE_SAMPLE_TABLE']} table with COG UK ids was only partially successful.
            Only {rows_matched} of the {len(samples)} samples had matches in the MLWH {app.config['MLWH_LIGHTHOUSE_SAMPLE_TABLE']} table.
            """
            logger.error(msg)
            raise UnmatchedSampleError(msg)
    except (Exception) as e:
        msg = f"""
        Error while updating MLWH {app.config['MLWH_LIGHTHOUSE_SAMPLE_TABLE']} table with COG UK ids.
        {type(e).__name__}: {str(e)}
        """
        logger.error(msg)
        raise
    finally:
        if db_connection is not None:
            db_connection.close()<|MERGE_RESOLUTION|>--- conflicted
+++ resolved
@@ -24,18 +24,11 @@
     MultipleCentresError,
 )
 
-<<<<<<< HEAD
 from sqlalchemy.sql.expression import bindparam  # type: ignore
 from sqlalchemy.sql.expression import and_  # type: ignore
 
 from lighthouse.helpers.mlwh_db import create_mlwh_connection_engine, get_table
 from lighthouse.helpers.dart_db import find_dart_source_samples_rows
-=======
-from lighthouse.helpers.mlwh_db import create_mlwh_connection_engine, get_table
-
-from sqlalchemy.sql.expression import bindparam  # type: ignore
-from sqlalchemy.sql.expression import and_  # type: ignore
->>>>>>> 42fe1605
 
 logger = logging.getLogger(__name__)
 
@@ -133,9 +126,6 @@
             FIELD_RNA_ID: row.rna_id,
         }
         mongo_query.append(sample_query)
-<<<<<<< HEAD
-    return {"$or": mongo_query}
-=======
     return ({"$or": mongo_query},)
     {"$bucket": {"groupBy"}}
 
@@ -147,18 +137,13 @@
 def build_joined_rows_with_samples(rows, samples):
     for row in rows:
         samples[FIELD_ROOT_SAMPLE_ID]
->>>>>>> 42fe1605
 
 
 def get_cherrypicked_samples(barcode):
     rows = find_dart_source_samples_rows(app, barcode)
     samples = find_samples(query_for_cherrypicked_samples(rows))
 
-<<<<<<< HEAD
-    # joined_structure = join_rows_with_samples(rows, samples)
-=======
     joined_structure = join_rows_with_samples(rows, samples)
->>>>>>> 42fe1605
 
     return samples
 

--- conflicted
+++ resolved
@@ -25,16 +25,9 @@
 pandas = "~=1.0"
 xlsxwriter = "~=1.2"
 flask-apscheduler = "~=1.11"
-<<<<<<< HEAD
-pymysql = "*"
-sqlalchemy = "*"
-pyodbc = "*"
-pytz = "*"
-=======
 pymysql = "~=0.10"
 sqlalchemy = "~=1.3"
 pyodbc = "~=4.0"
->>>>>>> e42f895d
 
 [requires]
 python_version = "3.8"

--- conflicted
+++ resolved
@@ -22,20 +22,13 @@
     MLWH_LH_SAMPLES_MULTIPLE,
     SAMPLES_CT_VALUES,
     SAMPLES_DIFFERENT_PLATES,
-<<<<<<< HEAD
     DART_MONGO_MERGED_SAMPLES,
     SAMPLES_WITH_LAB_ID,
-)
-
-from lighthouse.helpers.mlwh_db import create_mlwh_connection_engine, get_table
-from lighthouse.helpers.dart_db import create_dart_connection, load_sql_server_script
-=======
     EVENT_WH_DATA,
     MLWH_SAMPLE_STOCK_RESOURCE,
 )
-
 from lighthouse.helpers.mysql_db import create_mysql_connection_engine, get_table
->>>>>>> 11bacb7b
+from lighthouse.helpers.dart_db import create_dart_connection, load_sql_server_script
 
 
 @pytest.fixture
@@ -183,7 +176,10 @@
 
     body = json.dumps([{"barcode": "123", "location_barcode": "4567"}])
     mocked_responses.add(
-        responses.POST, labwhere_url, body=body, status=HTTPStatus.OK,
+        responses.POST,
+        labwhere_url,
+        body=body,
+        status=HTTPStatus.OK,
     )
 
 
@@ -199,7 +195,10 @@
         ]
     )
     mocked_responses.add(
-        responses.POST, labwhere_url, body=body, status=HTTPStatus.OK,
+        responses.POST,
+        labwhere_url,
+        body=body,
+        status=HTTPStatus.OK,
     )
 
 
@@ -209,7 +208,10 @@
 
     body = json.dumps([])
     mocked_responses.add(
-        responses.POST, labwhere_url, body=body, status=HTTPStatus.INTERNAL_SERVER_ERROR,
+        responses.POST,
+        labwhere_url,
+        body=body,
+        status=HTTPStatus.INTERNAL_SERVER_ERROR,
     )
 
 
@@ -327,7 +329,6 @@
 
 
 @pytest.fixture
-<<<<<<< HEAD
 def sql_engine(app):
     return create_mlwh_connection_engine(app.config["MLWH_RW_CONN_STRING"], app.config["ML_WH_DB"])
 
@@ -372,9 +373,10 @@
     # clear up after the fixture is used
     with app.app_context():
         samples_collection.delete_many({})
-=======
+
+
+@pytest.fixture
 def event_wh_sql_engine(app):
     return create_mysql_connection_engine(
         app.config["WAREHOUSES_RW_CONN_STRING"], app.config["EVENTS_WH_DB"]
-    )
->>>>>>> 11bacb7b
+    )
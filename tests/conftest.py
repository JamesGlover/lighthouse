--- conflicted
+++ resolved
@@ -22,10 +22,7 @@
     MLWH_SEED_SAMPLES_MULTIPLE,
     SAMPLES_CT_VALUES,
     SAMPLES_DIFFERENT_PLATES,
-<<<<<<< HEAD
-=======
-    DART_MONGO_MERGED_SAMPLES
->>>>>>> 949ab8e9
+    DART_MONGO_MERGED_SAMPLES,
 )
 
 from lighthouse.helpers.mlwh_db import create_mlwh_connection_engine, get_table
@@ -247,7 +244,6 @@
 
 @pytest.fixture
 def sql_engine(app):
-<<<<<<< HEAD
     return create_mlwh_connection_engine(app.config["MLWH_RW_CONN_STRING"], app.config["ML_WH_DB"])
 
 
@@ -264,14 +260,13 @@
 @pytest.fixture
 def dart_seed_reset(app, dart_schema_create):
     load_sql_server_script(app, "tests/data/dart/seed.sql")
-=======
-    return create_mlwh_connection_engine(app.config['MLWH_RW_CONN_STRING'], app.config['ML_WH_DB'])
+
 
 @pytest.fixture
 def dart_mongo_merged_samples():
     return DART_MONGO_MERGED_SAMPLES
 
+
 @pytest.fixture
 def dart_mongo_merged_samples_missing_value():
-    return DART_MONGO_MERGED_SAMPLES_MISSING_VALUE
->>>>>>> 949ab8e9
+    return DART_MONGO_MERGED_SAMPLES_MISSING_VALUE
--- conflicted
+++ resolved
@@ -42,9 +42,7 @@
     get_centre_prefix,
     get_cherrypicked_samples_records,
     get_positive_samples,
-<<<<<<< HEAD
     count_positive_samples,
-=======
     get_samples,
     join_rows_with_samples,
     map_to_ss_columns,
@@ -61,7 +59,6 @@
     create_cherrypicked_post_body,
     find_samples,
     add_controls_to_samples,
->>>>>>> a69bca75
     update_mlwh_with_cog_uk_ids,
 )
 from sqlalchemy.exc import OperationalError

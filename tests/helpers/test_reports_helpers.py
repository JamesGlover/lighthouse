import os
<<<<<<< HEAD
from datetime import datetime, timedelta
=======
from datetime import datetime
>>>>>>> a69bca75
from shutil import copy
from unittest.mock import Mock, patch

import numpy as np
import pandas as pd
from lighthouse.constants import (
    CT_VALUE_LIMIT,
    FIELD_CH1_CQ,
    FIELD_COORDINATE,
    FIELD_PLATE_BARCODE,
    FIELD_RESULT,
    FIELD_ROOT_SAMPLE_ID,
    FIELD_SOURCE,
)
from lighthouse.exceptions import ReportCreationError
from lighthouse.helpers.reports import (
    add_cherrypicked_column,
    delete_reports,
    get_all_positive_samples,
    get_cherrypicked_samples,
    get_distinct_plate_barcodes,
    get_new_report_name_and_path,
    join_samples_declarations,
    map_labware_to_location,
<<<<<<< HEAD
    report_query_window_start,
=======
>>>>>>> a69bca75
    unpad_coordinate,
)


def test_get_new_report_name_and_path(app, freezer):
    report_date = datetime.now().strftime("%y%m%d_%H%M")

    with app.app_context():
        report_name, report_path = get_new_report_name_and_path()

        assert report_name == f"{report_date}_positives_with_locations.xlsx"


def test_unpad_coordinate_A01(app, freezer):
    assert unpad_coordinate("A01") == "A1"


def test_unpad_coordinate_A1(app, freezer):
    assert unpad_coordinate("A1") == "A1"


def test_unpad_coordinate_A10(app, freezer):
    assert unpad_coordinate("A10") == "A10"


def test_unpad_coordinate_B01010(app, freezer):
    assert unpad_coordinate("B01010") == "B1010"


def test_delete_reports(app, freezer):

    copies_of_reports_folder = "tests/data/reports_copies"

    filenames = [
        "200716_1345_positives_with_locations.xlsx",
        "200716_1618_positives_with_locations.xlsx",
        "200716_1640_positives_with_locations.xlsx",
        "200716_1641_positives_with_locations.xlsx",
        "200716_1642_positives_with_locations.xlsx",
    ]

    for filename in filenames:
        copy(f"{copies_of_reports_folder}/{filename}", f"{app.config['REPORTS_DIR']}/{filename}")

    with app.app_context():
        delete_reports(filenames)

    for filename in filenames:
        assert os.path.isfile(f"{app.config['REPORTS_DIR']}/{filename}") is False


def test_get_cherrypicked_samples(app, freezer):

    expected = pd.DataFrame(
        ["MCM001", "MCM003", "MCM005"], columns=[FIELD_ROOT_SAMPLE_ID], index=[0, 1, 2]
    )
    samples = ["MCM001", "MCM002", "MCM003", "MCM004", "MCM005"]
    plate_barcodes = ["123", "456"]

    with app.app_context():
        with patch("sqlalchemy.create_engine", return_value=Mock()):
            with patch(
                "pandas.read_sql",
                return_value=expected,
            ):
                returned_samples = get_cherrypicked_samples(samples, plate_barcodes)
                assert returned_samples.at[0, FIELD_ROOT_SAMPLE_ID] == "MCM001"
                assert returned_samples.at[1, FIELD_ROOT_SAMPLE_ID] == "MCM003"
                assert returned_samples.at[2, FIELD_ROOT_SAMPLE_ID] == "MCM005"


def test_get_cherrypicked_samples_chunking(app, freezer):

    # Note: This represents the results of three different database queries
    # each of which gets indexed from 0. Do not changes the indicies here unless
    # you have modified the behaviour of the query.
    query_results = [
        pd.DataFrame(["MCM001"], columns=[FIELD_ROOT_SAMPLE_ID], index=[0]),
        pd.DataFrame(["MCM003"], columns=[FIELD_ROOT_SAMPLE_ID], index=[0]),
        pd.DataFrame(["MCM005"], columns=[FIELD_ROOT_SAMPLE_ID], index=[0]),
    ]
    expected = pd.DataFrame(
        ["MCM001", "MCM003", "MCM005"], columns=[FIELD_ROOT_SAMPLE_ID], index=[0, 1, 2]
    )

    samples = ["MCM001", "MCM002", "MCM003", "MCM004", "MCM005"]
    plate_barcodes = ["123", "456"]

    with app.app_context():
        with patch("sqlalchemy.create_engine", return_value=Mock()):
            with patch(
                "pandas.read_sql",
                side_effect=query_results,
            ):
                returned_samples = get_cherrypicked_samples(samples, plate_barcodes, 2)
                pd.testing.assert_frame_equal(expected, returned_samples)


# test scenario where there have been multiple lighthouse tests for a sample with the same Root
# Sample ID uses actual databases rather than mocking to make sure the query is correct
def test_get_cherrypicked_samples_repeat_tests(
    app, freezer, mlwh_sample_stock_resource, event_wh_data
):
    # the following come from MLWH_SAMPLE_STOCK_RESOURCE in fixture_data
    root_sample_ids = ["root_1", "root_2", "root_1"]
    plate_barcodes = ["pb_1", "pb_2", "pb_3"]

    # root_1 will match 2 samples, but only one of those will match an event (on Sanger Sample Id)
    # therefore we only get 1 of the samples called 'root_1' back (the one on plate 'pb_1')
    # this also checks we don't get a duplicate row for root_1 / pb_1, despite it cropped up in 2
    # different 'chunks'
    expected_rows = [["root_1", "pb_1", "positive", "A1"], ["root_2", "pb_2", "positive", "A1"]]
    expected_columns = [FIELD_ROOT_SAMPLE_ID, FIELD_PLATE_BARCODE, "Result_lower", FIELD_COORDINATE]
    expected = pd.DataFrame(np.array(expected_rows), columns=expected_columns, index=[0, 1])

    with app.app_context():
        chunk_size = 2
        returned_samples = get_cherrypicked_samples(root_sample_ids, plate_barcodes, chunk_size)
        pd.testing.assert_frame_equal(expected, returned_samples)


def test_get_all_positive_samples(app, freezer, samples):

    with app.app_context():
        samples = app.data.driver.db.samples
        positive_samples = get_all_positive_samples(samples)

        assert len(positive_samples) == 3
        assert positive_samples.at[0, FIELD_ROOT_SAMPLE_ID] == "MCM001"
        assert positive_samples.at[0, FIELD_RESULT] == "Positive"
        assert positive_samples.at[0, FIELD_SOURCE] == "test1"
        assert positive_samples.at[0, FIELD_PLATE_BARCODE] == "123"
        assert positive_samples.at[0, FIELD_COORDINATE] == "A1"
        assert positive_samples.at[0, "plate and well"] == "123:A1"

        assert positive_samples.at[1, FIELD_ROOT_SAMPLE_ID] == "MCM005"
        assert positive_samples.at[2, FIELD_ROOT_SAMPLE_ID] == "MCM007"


def test_query_by_ct_limit(app, freezer, samples_ct_values):
    # Just testing how mongo queries work with 'less than' comparisons and nulls
    with app.app_context():
        samples = app.data.driver.db.samples
        ct_less_than_limit = samples.count_documents({FIELD_CH1_CQ: {"$lte": CT_VALUE_LIMIT}})

        assert ct_less_than_limit == 1  # 'MCM003'


def test_map_labware_to_location_labwhere_error(app, freezer, labwhere_samples_error):
    # mocks response from get_locations_from_labwhere() with labwhere_samples_error

    raised_exception = False

    try:
        with app.app_context():
            map_labware_to_location(["test"])
    except ReportCreationError:
        raised_exception = True

    assert raised_exception


def test_map_labware_to_location_dataframe_content(app, freezer, labwhere_samples_multiple):
    # mocks response from get_locations_from_labwhere() with labwhere_samples_multiple
    with app.app_context():
        result = map_labware_to_location(
            ["123", "456", "789"]
        )  # '789' returns no location, in the mock

    expected_columns = [FIELD_PLATE_BARCODE, "location_barcode"]
    expected_data = [["123", "4567"], ["456", "1234"], ["789", ""]]
    assert result.columns.to_list() == expected_columns
    assert np.array_equal(result.to_numpy(), expected_data)


def test_add_cherrypicked_column(app, freezer):
    # existing dataframe before 'add_cherrypicked_column' is run (essentially queried from MongoDB)
    existing_dataframe = pd.DataFrame(
        [
            ["MCM001", "123", "TEST", "Positive", "A1"],
            ["MCM001", "456", "TEST", "Positive", "A1"],  # plate barcode differs from first sample
            ["MCM001", "123", "TEST", "Positive2", "A1"],  # result differs from first sample
            ["MCM001", "123", "TEST", "Positive", "A2"],  # coordinate differs from first sample
            ["MCM002", "123", "TEST", "Positive", "A1"],  # root sample id differs from first sample
        ],
        columns=[
            FIELD_ROOT_SAMPLE_ID,
            FIELD_PLATE_BARCODE,
            "Lab ID",
            FIELD_RESULT,
            FIELD_COORDINATE,
        ],
    )

    # mock response from the 'get_cherrypicked_samples' method
    mock_get_cherrypicked_samples_rows = [
        ["MCM001", "123", "positive", "A1"],  # matches first sample only
        ["MCM002", "123", "positive", "A1"],  # matches final sample only
    ]
    mock_get_cherrypicked_samples_columns = [
        FIELD_ROOT_SAMPLE_ID,
        FIELD_PLATE_BARCODE,
        "Result_lower",
        FIELD_COORDINATE,
    ]
    mock_get_cherrypicked_samples = pd.DataFrame(
        np.array(mock_get_cherrypicked_samples_rows), columns=mock_get_cherrypicked_samples_columns
    )

    # output from 'add_cherrypicked_column' - after merging existing_dataframe with response from
    # 'get_cherrypicked_samples'
    expected_columns = [
        FIELD_ROOT_SAMPLE_ID,
        FIELD_PLATE_BARCODE,
        "Lab ID",
        FIELD_RESULT,
        FIELD_COORDINATE,
        "LIMS submission",
    ]
    # rows with "Yes" are because was returned from get_cherrypicked_samples
    expected_data = [
        [
            "MCM001",
            "123",
            "TEST",
            "Positive",
            "A1",
            "Yes",
        ],
        ["MCM001", "456", "TEST", "Positive", "A1", "No"],
        ["MCM001", "123", "TEST", "Positive2", "A1", "No"],
        ["MCM001", "123", "TEST", "Positive", "A2", "No"],
        [
            "MCM002",
            "123",
            "TEST",
            "Positive",
            "A1",
            "Yes",
        ],
    ]

    with app.app_context():
        with patch("sqlalchemy.create_engine", return_value=Mock()):
            with patch(
                "lighthouse.helpers.reports.get_cherrypicked_samples",
                return_value=mock_get_cherrypicked_samples,
            ):
                new_dataframe = add_cherrypicked_column(existing_dataframe)

    assert new_dataframe.columns.to_list() == expected_columns
    assert np.array_equal(new_dataframe.to_numpy(), expected_data)


def test_add_cherrypicked_column_duplicates(app, freezer):
    # Demonstrates the behaviour where, if 'get_cherrypicked_samples' returns duplicates,
    # 'add_cherrypicked_column' will also return duplicates.
    # De-duping should be handled in 'get_cherrypicked_samples'.

    # existing dataframe before 'add_cherrypicked_column' is run (essentially queried from MongoDB)
    existing_dataframe = pd.DataFrame(
        [["MCM001", "123", "TEST", "Positive", "A1"], ["MCM002", "456", "TEST", "Positive", "A2"]],
        columns=[
            FIELD_ROOT_SAMPLE_ID,
            FIELD_PLATE_BARCODE,
            "Lab ID",
            FIELD_RESULT,
            FIELD_COORDINATE,
        ],
    )

    # mock response from the 'get_cherrypicked_samples' method
    mock_get_cherrypicked_samples_rows = [
        ["MCM002", "456", "positive", "A2"],  # matches second sample
        ["MCM002", "456", "positive", "A2"],  # identical to above
    ]
    mock_get_cherrypicked_samples_columns = [
        FIELD_ROOT_SAMPLE_ID,
        FIELD_PLATE_BARCODE,
        "Result_lower",
        FIELD_COORDINATE,
    ]
    mock_get_cherrypicked_samples = pd.DataFrame(
        np.array(mock_get_cherrypicked_samples_rows), columns=mock_get_cherrypicked_samples_columns
    )

    # output from 'add_cherrypicked_column' - after merging existing_dataframe with response from
    # 'get_cherrypicked_samples'
    expected_columns = [
        FIELD_ROOT_SAMPLE_ID,
        FIELD_PLATE_BARCODE,
        "Lab ID",
        FIELD_RESULT,
        FIELD_COORDINATE,
        "LIMS submission",
    ]
    # Duplicates reflect response from get_cherrypicked_samples
    expected_data = [
        ["MCM001", "123", "TEST", "Positive", "A1", "No"],
        ["MCM002", "456", "TEST", "Positive", "A2", "Yes"],
        [
            "MCM002",
            "456",
            "TEST",
            "Positive",
            "A2",
            "Yes",
        ],
    ]

    with app.app_context():
        with patch("sqlalchemy.create_engine", return_value=Mock()):
            with patch(
                "lighthouse.helpers.reports.get_cherrypicked_samples",
                return_value=mock_get_cherrypicked_samples,
            ):
                new_dataframe = add_cherrypicked_column(existing_dataframe)

    assert new_dataframe.columns.to_list() == expected_columns
    assert np.array_equal(new_dataframe.to_numpy(), expected_data)


def test_add_cherrypicked_column_no_rows(app, freezer):
    # mocks response from get_cherrypicked_samples()
    existing_dataframe = pd.DataFrame(
        [
            ["MCM001", "123", "TEST", "Positive", "A1"],
            ["MCM002", "123", "TEST", "Positive", "A1"],
        ],
        columns=[
            FIELD_ROOT_SAMPLE_ID,
            FIELD_PLATE_BARCODE,
            "Lab ID",
            FIELD_RESULT,
            FIELD_COORDINATE,
        ],
    )

    # Not sure if this is an accurate mock - haven't tried it with a real db connection
    mock_get_cherrypicked_samples = pd.DataFrame(
        [], columns=[FIELD_ROOT_SAMPLE_ID, FIELD_PLATE_BARCODE, "Result_lower", FIELD_COORDINATE]
    )

    expected_columns = [
        FIELD_ROOT_SAMPLE_ID,
        FIELD_PLATE_BARCODE,
        "Lab ID",
        FIELD_RESULT,
        FIELD_COORDINATE,
        "LIMS submission",
    ]
    expected_data = [
        ["MCM001", "123", "TEST", "Positive", "A1", "No"],
        ["MCM002", "123", "TEST", "Positive", "A1", "No"],
    ]

    with app.app_context():
        with patch("sqlalchemy.create_engine", return_value=Mock()):
            with patch(
                "lighthouse.helpers.reports.get_cherrypicked_samples",
                return_value=mock_get_cherrypicked_samples,
            ):

                new_dataframe = add_cherrypicked_column(existing_dataframe)

    assert new_dataframe.columns.to_list() == expected_columns
    assert np.array_equal(new_dataframe.to_numpy(), expected_data)


def test_get_distinct_plate_barcodes(app, freezer, samples):

    with app.app_context():
        samples = app.data.driver.db.samples

        assert get_distinct_plate_barcodes(samples)[0] == "123"


def test_join_samples_declarations(app, freezer, samples_declarations, samples_no_declaration):

    with app.app_context():
        samples = app.data.driver.db.samples
        positive_samples = get_all_positive_samples(samples)
        joined = join_samples_declarations(positive_samples)

        assert joined.at[1, FIELD_ROOT_SAMPLE_ID] == "MCM010"
        assert joined.at[1, "Value In Sequencing"] == "Unknown"


def test_join_samples_declarations_empty_collection(app, freezer, samples_no_declaration):
    # samples_declaration collection is empty because we are not passing in the fixture

    with app.app_context():
        samples = app.data.driver.db.samples
        positive_samples = get_all_positive_samples(samples)
        joined = join_samples_declarations(positive_samples)

        assert np.array_equal(positive_samples.to_numpy(), joined.to_numpy())


def test_report_query_window_start(app):
    with app.app_context():
        window_size = app.config["REPORT_WINDOW_SIZE"]
        start = datetime.now() + timedelta(days=-window_size)

        assert report_query_window_start().year == start.year
        assert report_query_window_start().month == start.month
        assert report_query_window_start().day == start.day
        assert report_query_window_start().hour == 0
        assert report_query_window_start().minute == 0
        assert report_query_window_start().second == 0<|MERGE_RESOLUTION|>--- conflicted
+++ resolved
@@ -1,9 +1,5 @@
 import os
-<<<<<<< HEAD
 from datetime import datetime, timedelta
-=======
-from datetime import datetime
->>>>>>> a69bca75
 from shutil import copy
 from unittest.mock import Mock, patch
 
@@ -28,10 +24,7 @@
     get_new_report_name_and_path,
     join_samples_declarations,
     map_labware_to_location,
-<<<<<<< HEAD
     report_query_window_start,
-=======
->>>>>>> a69bca75
     unpad_coordinate,
 )
 

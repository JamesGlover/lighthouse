from datetime import datetime
from shutil import copy
import os

import pandas as pd
import numpy as np
from unittest.mock import patch, Mock

from lighthouse.helpers.reports import (
    get_new_report_name_and_path,
    unpad_coordinate,
    delete_reports,
    get_cherrypicked_samples,
    get_all_positive_samples,
    map_labware_to_location,
    add_cherrypicked_column,
    get_distinct_plate_barcodes,
    join_samples_declarations,
)
from lighthouse.exceptions import ReportCreationError
from lighthouse.constants import (
    FIELD_COORDINATE,
    FIELD_ROOT_SAMPLE_ID,
    FIELD_RESULT,
    FIELD_PLATE_BARCODE,
    FIELD_SOURCE
)

def test_get_new_report_name_and_path(app, freezer):
    report_date = datetime.now().strftime("%y%m%d_%H%M")

    with app.app_context():
        report_name, report_path = get_new_report_name_and_path()

        assert report_name == f"{report_date}_positives_with_locations.xlsx"


def test_unpad_coordinate_A01(app, freezer):
    assert unpad_coordinate("A01") == "A1"


def test_unpad_coordinate_A1(app, freezer):
    assert unpad_coordinate("A1") == "A1"


def test_unpad_coordinate_A10(app, freezer):
    assert unpad_coordinate("A10") == "A10"


def test_unpad_coordinate_B01010(app, freezer):
    assert unpad_coordinate("B01010") == "B1010"


def test_delete_reports(app, freezer):

    copies_of_reports_folder = "tests/data/reports_copies"

    filenames = [
        "200716_1345_positives_with_locations.xlsx",
        "200716_1618_positives_with_locations.xlsx",
        "200716_1640_positives_with_locations.xlsx",
        "200716_1641_positives_with_locations.xlsx",
        "200716_1642_positives_with_locations.xlsx",
    ]

    for filename in filenames:
        copy(f"{copies_of_reports_folder}/{filename}", f"{app.config['REPORTS_DIR']}/{filename}")

    with app.app_context():
        delete_reports(filenames)

    for filename in filenames:
        assert os.path.isfile(f"{app.config['REPORTS_DIR']}/{filename}") == False


def test_get_cherrypicked_samples(app, freezer):

<<<<<<< HEAD
  expected = pd.DataFrame(['MCM001', 'MCM003', 'MCM005'], columns=[FIELD_ROOT_SAMPLE_ID], index=[0, 1, 2])
  samples = ['MCM001','MCM002','MCM003','MCM004','MCM005']

  with app.app_context():
    with patch(
      "sqlalchemy.create_engine", return_value=Mock()
    ):
      with patch(
          "pandas.read_sql", return_value=expected,
        ):
        returned_samples = get_cherrypicked_samples(samples)
        assert returned_samples.at[0, FIELD_ROOT_SAMPLE_ID] == "MCM001"
        assert returned_samples.at[1, FIELD_ROOT_SAMPLE_ID] == "MCM003"
        assert returned_samples.at[2, FIELD_ROOT_SAMPLE_ID] == "MCM005"
=======
    expected = pd.DataFrame(
        ["MCM001", "MCM003", "MCM005"], columns=["Root Sample ID"], index=[0, 1, 2]
    )
    samples = ["MCM001", "MCM002", "MCM003", "MCM004", "MCM005"]
    plate_barcodes = ["123", "456"]

    with app.app_context():
        with patch("sqlalchemy.create_engine", return_value=Mock()):
            with patch(
                "pandas.read_sql", return_value=expected,
            ):
                returned_samples = get_cherrypicked_samples(samples, plate_barcodes)
                assert returned_samples.at[0, "Root Sample ID"] == "MCM001"
                assert returned_samples.at[1, "Root Sample ID"] == "MCM003"
                assert returned_samples.at[2, "Root Sample ID"] == "MCM005"

>>>>>>> d5c7f265

def test_get_all_positive_samples(app, freezer, samples):

    with app.app_context():
        samples = app.data.driver.db.samples
        positive_samples = get_all_positive_samples(samples)

        assert len(positive_samples) == 1
<<<<<<< HEAD
        assert positive_samples.at[0,FIELD_ROOT_SAMPLE_ID] == 'MCM001'
        assert positive_samples.at[0,FIELD_RESULT] == 'Positive'
        assert positive_samples.at[0,FIELD_SOURCE] == 'test1'
        assert positive_samples.at[0,FIELD_PLATE_BARCODE] == '123'
        assert positive_samples.at[0,FIELD_COORDINATE] == 'A1'
        assert positive_samples.at[0,'plate and well'] == '123:A1'
=======
        assert positive_samples.at[0, "Root Sample ID"] == "MCM001"
        assert positive_samples.at[0, "Result"] == "Positive"
        assert positive_samples.at[0, "source"] == "test1"
        assert positive_samples.at[0, "plate_barcode"] == "123"
        assert positive_samples.at[0, "coordinate"] == "A1"
        assert positive_samples.at[0, "plate and well"] == "123:A1"

>>>>>>> d5c7f265

def test_map_labware_to_location_labwhere_error(app, freezer, labwhere_samples_error):
    # mocks response from get_locations_from_labwhere() with labwhere_samples_error

    raised_exception = False

    try:
        with app.app_context():
            map_labware_to_location(["test"])
    except ReportCreationError:
        raised_exception = True

    assert raised_exception


def test_map_labware_to_location_dataframe_content(app, freezer, labwhere_samples_multiple):
    # mocks response from get_locations_from_labwhere() with labwhere_samples_multiple
    with app.app_context():
<<<<<<< HEAD
        results = map_labware_to_location(['123', '456', '789']) # '789' returns no location, in the mock

    expected_columns = [FIELD_PLATE_BARCODE, 'location_barcode']
    expected_data = [
        ['123', '4567'],
        ['456', '1234'],
        ['789', '']
    ]
    assert results.columns.to_list() == expected_columns
    assert np.array_equal(results.to_numpy(), expected_data)
=======
        result = map_labware_to_location(
            ["123", "456", "789"]
        )  # '789' returns no location, in the mock

    expected_columns = ["plate_barcode", "location_barcode"]
    expected_data = [["123", "4567"], ["456", "1234"], ["789", ""]]
    assert result.columns.to_list() == expected_columns
    assert np.array_equal(result.to_numpy(), expected_data)
>>>>>>> d5c7f265


def test_add_cherrypicked_column(app, freezer):
    # mocks response from get_cherrypicked_samples()
    existing_dataframe = pd.DataFrame(
<<<<<<< HEAD
        [
            ['MCM001', 'TEST'],
            ['MCM002', 'TEST'],
            ['MCM003', 'TEST']
        ],
        columns=[FIELD_ROOT_SAMPLE_ID, 'Lab ID']
    )

    mock_get_cherrypicked_samples = pd.DataFrame(['MCM001', 'MCM003'], columns=[FIELD_ROOT_SAMPLE_ID])

    expected_columns = [FIELD_ROOT_SAMPLE_ID, 'Lab ID', 'LIMS submission']
=======
        [["MCM001", "123", "TEST"], ["MCM002", "123", "TEST"], ["MCM003", "123", "TEST"]],
        columns=["Root Sample ID", "plate_barcode", "Lab ID"],
    )

    mock_get_cherrypicked_samples = pd.DataFrame(["MCM001", "MCM003"], columns=["Root Sample ID"])

    expected_columns = ["Root Sample ID", "plate_barcode", "Lab ID", "LIMS submission"]
>>>>>>> d5c7f265
    expected_data = [
        ["MCM001", "123", "TEST", "Yes"],
        ["MCM002", "123", "TEST", "No"],
        ["MCM003", "123", "TEST", "Yes"],
    ]

    with app.app_context():
        with patch("sqlalchemy.create_engine", return_value=Mock()):
            with patch(
                "lighthouse.helpers.reports.get_cherrypicked_samples",
                return_value=mock_get_cherrypicked_samples,
            ):

                new_dataframe = add_cherrypicked_column(existing_dataframe)

    assert new_dataframe.columns.to_list() == expected_columns
    assert np.array_equal(new_dataframe.to_numpy(), expected_data)


def test_add_cherrypicked_column_no_rows(app, freezer):
    # mocks response from get_cherrypicked_samples()
    existing_dataframe = pd.DataFrame(
<<<<<<< HEAD
        [
            ['MCM001', 'TEST'],
            ['MCM002', 'TEST'],
        ],
        columns=[FIELD_ROOT_SAMPLE_ID, 'Lab ID']
    )

    # Not sure if this is an accurate mock - haven't tried it with a real db connection
    mock_get_cherrypicked_samples = pd.DataFrame([], columns=[FIELD_ROOT_SAMPLE_ID])

    expected_columns = [FIELD_ROOT_SAMPLE_ID, 'Lab ID', 'LIMS submission']
    expected_data = [
        ['MCM001', 'TEST', 'No'],
        ['MCM002', 'TEST', 'No']
    ]
=======
        [["MCM001", "123", "TEST"], ["MCM002", "123", "TEST"],],
        columns=["Root Sample ID", "plate_barcode", "Lab ID"],
    )

    # Not sure if this is an accurate mock - haven't tried it with a real db connection
    mock_get_cherrypicked_samples = pd.DataFrame([], columns=["Root Sample ID"])

    expected_columns = ["Root Sample ID", "plate_barcode", "Lab ID", "LIMS submission"]
    expected_data = [["MCM001", "123", "TEST", "No"], ["MCM002", "123", "TEST", "No"]]
>>>>>>> d5c7f265

    with app.app_context():
        with patch("sqlalchemy.create_engine", return_value=Mock()):
            with patch(
                "lighthouse.helpers.reports.get_cherrypicked_samples",
                return_value=mock_get_cherrypicked_samples,
            ):

                new_dataframe = add_cherrypicked_column(existing_dataframe)

    assert new_dataframe.columns.to_list() == expected_columns
    assert np.array_equal(new_dataframe.to_numpy(), expected_data)


def test_get_distinct_plate_barcodes(app, freezer, samples):

    with app.app_context():
        samples = app.data.driver.db.samples

        assert get_distinct_plate_barcodes(samples)[0] == "123"


def test_join_samples_declarations(app, freezer, samples_declarations, samples_no_declaration):

    with app.app_context():
        samples = app.data.driver.db.samples
        positive_samples = get_all_positive_samples(samples)
        joined = join_samples_declarations(positive_samples)

<<<<<<< HEAD
        assert joined.at[1, FIELD_ROOT_SAMPLE_ID] == 'MCM010'
        assert joined.at[1, 'Value In Sequencing'] == 'Unknown'
=======
        assert joined.at[1, "Root Sample ID"] == "MCM010"
        assert joined.at[1, "Value In Sequencing"] == "Unknown"

>>>>>>> d5c7f265

def test_join_samples_declarations_empty_collection(app, freezer, samples_no_declaration):
    # samples_declaration collection is empty because we are not passing in the fixture

    with app.app_context():
        samples = app.data.driver.db.samples
        positive_samples = get_all_positive_samples(samples)
        joined = join_samples_declarations(positive_samples)

        assert np.array_equal(positive_samples.to_numpy(), joined.to_numpy())<|MERGE_RESOLUTION|>--- conflicted
+++ resolved
@@ -75,24 +75,8 @@
 
 def test_get_cherrypicked_samples(app, freezer):
 
-<<<<<<< HEAD
-  expected = pd.DataFrame(['MCM001', 'MCM003', 'MCM005'], columns=[FIELD_ROOT_SAMPLE_ID], index=[0, 1, 2])
-  samples = ['MCM001','MCM002','MCM003','MCM004','MCM005']
-
-  with app.app_context():
-    with patch(
-      "sqlalchemy.create_engine", return_value=Mock()
-    ):
-      with patch(
-          "pandas.read_sql", return_value=expected,
-        ):
-        returned_samples = get_cherrypicked_samples(samples)
-        assert returned_samples.at[0, FIELD_ROOT_SAMPLE_ID] == "MCM001"
-        assert returned_samples.at[1, FIELD_ROOT_SAMPLE_ID] == "MCM003"
-        assert returned_samples.at[2, FIELD_ROOT_SAMPLE_ID] == "MCM005"
-=======
     expected = pd.DataFrame(
-        ["MCM001", "MCM003", "MCM005"], columns=["Root Sample ID"], index=[0, 1, 2]
+        ["MCM001", "MCM003", "MCM005"], columns=[FIELD_ROOT_SAMPLE_ID], index=[0, 1, 2]
     )
     samples = ["MCM001", "MCM002", "MCM003", "MCM004", "MCM005"]
     plate_barcodes = ["123", "456"]
@@ -103,11 +87,10 @@
                 "pandas.read_sql", return_value=expected,
             ):
                 returned_samples = get_cherrypicked_samples(samples, plate_barcodes)
-                assert returned_samples.at[0, "Root Sample ID"] == "MCM001"
-                assert returned_samples.at[1, "Root Sample ID"] == "MCM003"
-                assert returned_samples.at[2, "Root Sample ID"] == "MCM005"
-
->>>>>>> d5c7f265
+                assert returned_samples.at[0, FIELD_ROOT_SAMPLE_ID] == "MCM001"
+                assert returned_samples.at[1, FIELD_ROOT_SAMPLE_ID] == "MCM003"
+                assert returned_samples.at[2, FIELD_ROOT_SAMPLE_ID] == "MCM005"
+
 
 def test_get_all_positive_samples(app, freezer, samples):
 
@@ -116,22 +99,12 @@
         positive_samples = get_all_positive_samples(samples)
 
         assert len(positive_samples) == 1
-<<<<<<< HEAD
         assert positive_samples.at[0,FIELD_ROOT_SAMPLE_ID] == 'MCM001'
         assert positive_samples.at[0,FIELD_RESULT] == 'Positive'
         assert positive_samples.at[0,FIELD_SOURCE] == 'test1'
         assert positive_samples.at[0,FIELD_PLATE_BARCODE] == '123'
         assert positive_samples.at[0,FIELD_COORDINATE] == 'A1'
         assert positive_samples.at[0,'plate and well'] == '123:A1'
-=======
-        assert positive_samples.at[0, "Root Sample ID"] == "MCM001"
-        assert positive_samples.at[0, "Result"] == "Positive"
-        assert positive_samples.at[0, "source"] == "test1"
-        assert positive_samples.at[0, "plate_barcode"] == "123"
-        assert positive_samples.at[0, "coordinate"] == "A1"
-        assert positive_samples.at[0, "plate and well"] == "123:A1"
-
->>>>>>> d5c7f265
 
 def test_map_labware_to_location_labwhere_error(app, freezer, labwhere_samples_error):
     # mocks response from get_locations_from_labwhere() with labwhere_samples_error
@@ -150,53 +123,26 @@
 def test_map_labware_to_location_dataframe_content(app, freezer, labwhere_samples_multiple):
     # mocks response from get_locations_from_labwhere() with labwhere_samples_multiple
     with app.app_context():
-<<<<<<< HEAD
-        results = map_labware_to_location(['123', '456', '789']) # '789' returns no location, in the mock
-
-    expected_columns = [FIELD_PLATE_BARCODE, 'location_barcode']
-    expected_data = [
-        ['123', '4567'],
-        ['456', '1234'],
-        ['789', '']
-    ]
-    assert results.columns.to_list() == expected_columns
-    assert np.array_equal(results.to_numpy(), expected_data)
-=======
         result = map_labware_to_location(
             ["123", "456", "789"]
         )  # '789' returns no location, in the mock
 
-    expected_columns = ["plate_barcode", "location_barcode"]
+    expected_columns = [FIELD_PLATE_BARCODE, "location_barcode"]
     expected_data = [["123", "4567"], ["456", "1234"], ["789", ""]]
     assert result.columns.to_list() == expected_columns
     assert np.array_equal(result.to_numpy(), expected_data)
->>>>>>> d5c7f265
 
 
 def test_add_cherrypicked_column(app, freezer):
     # mocks response from get_cherrypicked_samples()
     existing_dataframe = pd.DataFrame(
-<<<<<<< HEAD
-        [
-            ['MCM001', 'TEST'],
-            ['MCM002', 'TEST'],
-            ['MCM003', 'TEST']
-        ],
-        columns=[FIELD_ROOT_SAMPLE_ID, 'Lab ID']
+        [["MCM001", "123", "TEST"], ["MCM002", "123", "TEST"], ["MCM003", "123", "TEST"]],
+        columns=[FIELD_ROOT_SAMPLE_ID, FIELD_PLATE_BARCODE, "Lab ID"],
     )
 
-    mock_get_cherrypicked_samples = pd.DataFrame(['MCM001', 'MCM003'], columns=[FIELD_ROOT_SAMPLE_ID])
-
-    expected_columns = [FIELD_ROOT_SAMPLE_ID, 'Lab ID', 'LIMS submission']
-=======
-        [["MCM001", "123", "TEST"], ["MCM002", "123", "TEST"], ["MCM003", "123", "TEST"]],
-        columns=["Root Sample ID", "plate_barcode", "Lab ID"],
-    )
-
-    mock_get_cherrypicked_samples = pd.DataFrame(["MCM001", "MCM003"], columns=["Root Sample ID"])
-
-    expected_columns = ["Root Sample ID", "plate_barcode", "Lab ID", "LIMS submission"]
->>>>>>> d5c7f265
+    mock_get_cherrypicked_samples = pd.DataFrame(["MCM001", "MCM003"], columns=[FIELD_ROOT_SAMPLE_ID])
+
+    expected_columns = [FIELD_ROOT_SAMPLE_ID, FIELD_PLATE_BARCODE, "Lab ID", "LIMS submission"]
     expected_data = [
         ["MCM001", "123", "TEST", "Yes"],
         ["MCM002", "123", "TEST", "No"],
@@ -219,33 +165,15 @@
 def test_add_cherrypicked_column_no_rows(app, freezer):
     # mocks response from get_cherrypicked_samples()
     existing_dataframe = pd.DataFrame(
-<<<<<<< HEAD
-        [
-            ['MCM001', 'TEST'],
-            ['MCM002', 'TEST'],
-        ],
-        columns=[FIELD_ROOT_SAMPLE_ID, 'Lab ID']
+        [["MCM001", "123", "TEST"], ["MCM002", "123", "TEST"],],
+        columns=[FIELD_ROOT_SAMPLE_ID, FIELD_PLATE_BARCODE, "Lab ID"],
     )
 
     # Not sure if this is an accurate mock - haven't tried it with a real db connection
     mock_get_cherrypicked_samples = pd.DataFrame([], columns=[FIELD_ROOT_SAMPLE_ID])
 
-    expected_columns = [FIELD_ROOT_SAMPLE_ID, 'Lab ID', 'LIMS submission']
-    expected_data = [
-        ['MCM001', 'TEST', 'No'],
-        ['MCM002', 'TEST', 'No']
-    ]
-=======
-        [["MCM001", "123", "TEST"], ["MCM002", "123", "TEST"],],
-        columns=["Root Sample ID", "plate_barcode", "Lab ID"],
-    )
-
-    # Not sure if this is an accurate mock - haven't tried it with a real db connection
-    mock_get_cherrypicked_samples = pd.DataFrame([], columns=["Root Sample ID"])
-
-    expected_columns = ["Root Sample ID", "plate_barcode", "Lab ID", "LIMS submission"]
+    expected_columns = [FIELD_ROOT_SAMPLE_ID, FIELD_PLATE_BARCODE, "Lab ID", "LIMS submission"]
     expected_data = [["MCM001", "123", "TEST", "No"], ["MCM002", "123", "TEST", "No"]]
->>>>>>> d5c7f265
 
     with app.app_context():
         with patch("sqlalchemy.create_engine", return_value=Mock()):
@@ -275,14 +203,9 @@
         positive_samples = get_all_positive_samples(samples)
         joined = join_samples_declarations(positive_samples)
 
-<<<<<<< HEAD
-        assert joined.at[1, FIELD_ROOT_SAMPLE_ID] == 'MCM010'
-        assert joined.at[1, 'Value In Sequencing'] == 'Unknown'
-=======
-        assert joined.at[1, "Root Sample ID"] == "MCM010"
+        assert joined.at[1, FIELD_ROOT_SAMPLE_ID] == "MCM010"
         assert joined.at[1, "Value In Sequencing"] == "Unknown"
 
->>>>>>> d5c7f265
 
 def test_join_samples_declarations_empty_collection(app, freezer, samples_no_declaration):
     # samples_declaration collection is empty because we are not passing in the fixture

--- conflicted
+++ resolved
@@ -200,8 +200,7 @@
             )
             assert response.status_code == HTTPStatus.BAD_REQUEST
             assert response.json == {
-<<<<<<< HEAD
-                "errors": ["No source plate UUIDs for samples on plate: " + barcode]
+                "errors": ["No source plate UUIDs for source plates of plate: " + barcode]
             }
 
 # ---------- cherrypicked-plates/fail tests ----------
@@ -273,8 +272,4 @@
             "&robot=BKRB0001&failure_type=notAFailureType"
         )
         assert response.status_code == HTTPStatus.BAD_REQUEST
-        assert len(response.json["errors"]) == 1
-=======
-                "errors": ["No source plate UUIDs for source plates of plate: " + barcode]
-            }
->>>>>>> 079a3c14
+        assert len(response.json["errors"]) == 1
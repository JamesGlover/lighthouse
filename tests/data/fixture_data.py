--- conflicted
+++ resolved
@@ -17,25 +17,17 @@
     FIELD_DART_ROOT_SAMPLE_ID,
     FIELD_DART_SOURCE_BARCODE,
     FIELD_DART_SOURCE_COORDINATE,
-<<<<<<< HEAD
     FIELD_DART_SAMPLE_UUID,
-=======
     FIELD_DATE_TESTED,
->>>>>>> c057079e
     FIELD_LAB_ID,
     FIELD_PLATE_BARCODE,
     FIELD_RESULT,
     FIELD_RNA_ID,
     FIELD_ROOT_SAMPLE_ID,
     FIELD_SOURCE,
-<<<<<<< HEAD
-    FIELD_SOURCE_PLATE_UUID,
-    FIELD_SAMPLE_UUID,
-=======
     FIELD_LH_SOURCE_PLATE_UUID,
     FIELD_LH_SAMPLE_UUID,
     FIELD_BARCODE,
->>>>>>> c057079e
     MLWH_LH_SAMPLE_RESULT,
     MLWH_LH_SAMPLE_RNA_ID,
     MLWH_LH_SAMPLE_ROOT_SAMPLE_ID,
@@ -135,11 +127,8 @@
         FIELD_COG_BARCODE: "abc",
         FIELD_ROOT_SAMPLE_ID: "MCM001",
         FIELD_RNA_ID: "rna_1",
-<<<<<<< HEAD
-        FIELD_SAMPLE_UUID: "0a53e7b6-7ce8-4ebc-95c3-02dd64942531",
-=======
-        FIELD_DATE_TESTED: DATE_TESTED_NOW,
->>>>>>> c057079e
+        FIELD_LH_SAMPLE_UUID: "0a53e7b6-7ce8-4ebc-95c3-02dd64942531",
+        FIELD_DATE_TESTED: DATE_TESTED_NOW,
     },
     {  # a negative result
         FIELD_COORDINATE: "B01",
@@ -149,11 +138,8 @@
         FIELD_COG_BARCODE: "def",
         FIELD_ROOT_SAMPLE_ID: "MCM002",
         FIELD_RNA_ID: "rna_1",
-<<<<<<< HEAD
-        FIELD_SAMPLE_UUID: "8426ba76-e595-4475-92a6-8a60be0eee20",
-=======
-        FIELD_DATE_TESTED: DATE_TESTED_NOW,
->>>>>>> c057079e
+        FIELD_LH_SAMPLE_UUID: "8426ba76-e595-4475-92a6-8a60be0eee20",
+        FIELD_DATE_TESTED: DATE_TESTED_NOW,
     },
     {  # a void result
         FIELD_COORDINATE: "C01",
@@ -163,11 +149,8 @@
         FIELD_COG_BARCODE: "hij",
         FIELD_ROOT_SAMPLE_ID: "MCM003",
         FIELD_RNA_ID: "rna_1",
-<<<<<<< HEAD
-        FIELD_SAMPLE_UUID: "8d809bc1-2da6-42f2-9fc8-2eb6794f316f",
-=======
+        FIELD_LH_SAMPLE_UUID: "8d809bc1-2da6-42f2-9fc8-2eb6794f316f",
         FIELD_DATE_TESTED: "2020-05-10 07:30:00 UTC",
->>>>>>> c057079e
     },
     {  # a 'limit of detection' result
         FIELD_COORDINATE: "D01",
@@ -177,11 +160,8 @@
         FIELD_COG_BARCODE: "klm",
         FIELD_ROOT_SAMPLE_ID: "MCM004",
         FIELD_RNA_ID: "rna_1",
-<<<<<<< HEAD
-        FIELD_SAMPLE_UUID: "8e595a92-6798-4c93-8dc8-44f3ffb8bed3",
-=======
+        FIELD_LH_SAMPLE_UUID: "8e595a92-6798-4c93-8dc8-44f3ffb8bed3",
         FIELD_DATE_TESTED: "2020-05-10 07:30:00 UTC",
->>>>>>> c057079e
     },
     {  #  positive, with low Ct values
         FIELD_COORDINATE: "E01",
@@ -194,11 +174,8 @@
         FIELD_CH1_CQ: 5.12345678,
         FIELD_CH2_CQ: 6.12345678,
         FIELD_CH3_CQ: 7.12345678,
-<<<<<<< HEAD
-        FIELD_SAMPLE_UUID: "2184f5df-fdbb-4dcb-8bec-9f86450e0c82",
-=======
-        FIELD_DATE_TESTED: DATE_TESTED_NOW,
->>>>>>> c057079e
+        FIELD_LH_SAMPLE_UUID: "2184f5df-fdbb-4dcb-8bec-9f86450e0c82",
+        FIELD_DATE_TESTED: DATE_TESTED_NOW,
     },
     {  #  positive, with high Ct values
         FIELD_COORDINATE: "F01",
@@ -211,11 +188,8 @@
         FIELD_CH1_CQ: 40.12345678,
         FIELD_CH2_CQ: 41.12345678,
         FIELD_CH3_CQ: 42.12345678,
-<<<<<<< HEAD
-        FIELD_SAMPLE_UUID: "16dbdac1-ffe9-4d3d-92be-3a77c1e4c65e",
-=======
-        FIELD_DATE_TESTED: DATE_TESTED_NOW,
->>>>>>> c057079e
+        FIELD_LH_SAMPLE_UUID: "16dbdac1-ffe9-4d3d-92be-3a77c1e4c65e",
+        FIELD_DATE_TESTED: DATE_TESTED_NOW,
     },
     {  #  positive, with mix of Ct values
         FIELD_COORDINATE: "G01",
@@ -228,11 +202,8 @@
         FIELD_CH1_CQ: 5.12345678,
         FIELD_CH2_CQ: None,
         FIELD_CH3_CQ: 45.12345678,
-<<<<<<< HEAD
-        FIELD_SAMPLE_UUID: "502a44a7-e4b4-4ad6-8e4c-3cfae35193d8",
-=======
-        FIELD_DATE_TESTED: DATE_TESTED_NOW,
->>>>>>> c057079e
+        FIELD_LH_SAMPLE_UUID: "502a44a7-e4b4-4ad6-8e4c-3cfae35193d8",
+        FIELD_DATE_TESTED: DATE_TESTED_NOW,
     },
     {  #  positive, with disallowed Root Sample ID
         FIELD_COORDINATE: "A02",
@@ -242,11 +213,8 @@
         FIELD_COG_BARCODE: "wxy",
         FIELD_ROOT_SAMPLE_ID: "CBIQA_MCM008",
         FIELD_RNA_ID: "rna_1",
-<<<<<<< HEAD
-        FIELD_SAMPLE_UUID: "d38f7f9a-6f17-4ff4-a2f9-b49505317340",
-=======
-        FIELD_DATE_TESTED: DATE_TESTED_NOW,
->>>>>>> c057079e
+        FIELD_LH_SAMPLE_UUID: "d38f7f9a-6f17-4ff4-a2f9-b49505317340",
+        FIELD_DATE_TESTED: DATE_TESTED_NOW,
     },
 ]
 
@@ -439,7 +407,7 @@
     },
     {  # Non-control sample
         "sample": {
-            FIELD_SAMPLE_UUID: "8000a18d-43c6-44ff-9adb-257cb812ac77",
+            FIELD_LH_SAMPLE_UUID: "8000a18d-43c6-44ff-9adb-257cb812ac77",
             FIELD_COORDINATE: "A02",
             FIELD_SOURCE: "test2",
             FIELD_RESULT: "Positive",
@@ -597,43 +565,28 @@
     "role_types": [{"id": 1, "key": "sample", "description": "stuff"}],
 }
 
-<<<<<<< HEAD
 SOURCE_PLATES: List[Dict[str, Any]] = [
     {
-        FIELD_SOURCE_PLATE_UUID: "a17c38cd-b2df-43a7-9896-582e7855b4cc",
-        FIELD_PLATE_BARCODE: "123",
+        FIELD_LH_SOURCE_PLATE_UUID: "a17c38cd-b2df-43a7-9896-582e7855b4cc",
+        FIELD_BARCODE: "123",
         FIELD_LAB_ID: "Lab 1",
     },
     {
-        FIELD_SOURCE_PLATE_UUID: "785a87bd-6f5a-4340-b753-b05c0603fa5e",
-        FIELD_PLATE_BARCODE: "456",
+        FIELD_LH_SOURCE_PLATE_UUID: "785a87bd-6f5a-4340-b753-b05c0603fa5e",
+        FIELD_BARCODE: "456",
         FIELD_LAB_ID: "Lab 2",
     },
     {
-        FIELD_SOURCE_PLATE_UUID: "2745095c-73da-4824-8af0-4c9d06055090",
-        FIELD_PLATE_BARCODE: "A123",
+        FIELD_LH_SOURCE_PLATE_UUID: "2745095c-73da-4824-8af0-4c9d06055090",
+        FIELD_BARCODE: "A123",
         FIELD_LAB_ID: "Lab 2",
     },
     {
-        FIELD_SOURCE_PLATE_UUID: "bba490a1-9858-49e5-a096-ee386f99fc38",
-        FIELD_PLATE_BARCODE: "A456",
+        FIELD_LH_SOURCE_PLATE_UUID: "bba490a1-9858-49e5-a096-ee386f99fc38",
+        FIELD_BARCODE: "A456",
         FIELD_LAB_ID: "Lab 3",
     },
 ]
-=======
-SOURCE_PLATES = [
-    {
-        FIELD_LH_SOURCE_PLATE_UUID: str(uuid4()),
-        FIELD_BARCODE: "123",
-        FIELD_LAB_ID: "LAB 1",
-    },
-    {
-        FIELD_LH_SOURCE_PLATE_UUID: str(uuid4()),
-        FIELD_BARCODE: "456",
-        FIELD_LAB_ID: "LAB 2",
-    },
-]
-
 
 def inject_uuids(sample):
     sample_copy = copy(sample)
@@ -646,5 +599,4 @@
     return sample_copy
 
 
-SAMPLES_WITH_UUIDS = [inject_uuids(sample) for sample in SAMPLES_WITH_LAB_ID]
->>>>>>> c057079e
+SAMPLES_WITH_UUIDS = [inject_uuids(sample) for sample in SAMPLES_WITH_LAB_ID]
--- conflicted
+++ resolved
@@ -24,7 +24,7 @@
     FIELD_DART_SOURCE_COORDINATE,
     FIELD_DART_ROOT_SAMPLE_ID,
     FIELD_DART_RNA_ID,
-    FIELD_DART_LAB_ID
+    FIELD_DART_LAB_ID,
 )
 
 CENTRES: List[Dict[str, str]] = [
@@ -39,10 +39,18 @@
 
 
 SAMPLES_DECLARATIONS: List[Dict[str, Any]] = [
-    {"root_sample_id": "MCM001", "value_in_sequencing": "Yes", "declared_at": FIRST_TIMESTAMP,},
+    {
+        "root_sample_id": "MCM001",
+        "value_in_sequencing": "Yes",
+        "declared_at": FIRST_TIMESTAMP,
+    },
     {"root_sample_id": "MCM003", "value_in_sequencing": "No", "declared_at": FIRST_TIMESTAMP},
     {"root_sample_id": "MCM003", "value_in_sequencing": "No", "declared_at": SECOND_TIMESTAMP},
-    {"root_sample_id": "MCM003", "value_in_sequencing": "Yes", "declared_at": THIRD_TIMESTAMP,},
+    {
+        "root_sample_id": "MCM003",
+        "value_in_sequencing": "Yes",
+        "declared_at": THIRD_TIMESTAMP,
+    },
 ]
 
 MULTIPLE_ERRORS_SAMPLES_DECLARATIONS: List[Dict[str, Any]] = [
@@ -354,7 +362,6 @@
     },
 ]
 
-<<<<<<< HEAD
 DART_MONGO_MERGED_SAMPLES: List[Dict[str, Dict[str, str]]] = [
     {  # Control sample
         "sample": {
@@ -366,8 +373,7 @@
             FIELD_ROOT_SAMPLE_ID: "MCM001",
             FIELD_RNA_ID: "rna_1",
         },
-        "row": 
-        {
+        "row": {
             FIELD_DART_DESTINATION_COORDINATE: "B01",
             FIELD_DART_DESTINATION_BARCODE: "d123",
             FIELD_DART_CONTROL: "positive",
@@ -375,8 +381,8 @@
             FIELD_DART_SOURCE_COORDINATE: "A01",
             FIELD_DART_ROOT_SAMPLE_ID: "MCM001",
             FIELD_DART_RNA_ID: "rna_1",
-            FIELD_DART_LAB_ID: "AA"
-        }
+            FIELD_DART_LAB_ID: "AA",
+        },
     },
     {  # Non-control sample
         "sample": {
@@ -388,8 +394,7 @@
             FIELD_ROOT_SAMPLE_ID: "MCM002",
             FIELD_RNA_ID: "rna_2",
         },
-        "row": 
-        {
+        "row": {
             FIELD_DART_DESTINATION_COORDINATE: "B02",
             FIELD_DART_DESTINATION_BARCODE: "d123",
             FIELD_DART_CONTROL: "",
@@ -397,9 +402,9 @@
             FIELD_DART_SOURCE_COORDINATE: "A02",
             FIELD_DART_ROOT_SAMPLE_ID: "MCM002",
             FIELD_DART_RNA_ID: "rna_2",
-            FIELD_DART_LAB_ID: "AB"
-        }
-    }
+            FIELD_DART_LAB_ID: "AB",
+        },
+    },
 ]
 
 
@@ -410,7 +415,6 @@
 
 
 SAMPLES_WITH_LAB_ID = [inject_lab_id(sample, "Lab 1") for sample in SAMPLES]
-=======
 MLWH_SAMPLE_STOCK_RESOURCE: Dict[str, Any] = {
     "sample": [
         {
@@ -535,5 +539,4 @@
     "event_types": [{"id": 1, "key": "cherrypick_layout_set", "description": "stuff"}],
     "subject_types": [{"id": 1, "key": "sample", "description": "stuff"}],
     "role_types": [{"id": 1, "key": "sample", "description": "stuff"}],
-}
->>>>>>> 11bacb7b
+}
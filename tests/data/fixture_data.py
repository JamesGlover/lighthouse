from typing import Dict, List, Any
from datetime import datetime
from lighthouse.constants import (
    FIELD_ROOT_SAMPLE_ID,
    FIELD_RNA_ID,
    FIELD_RESULT,
    FIELD_COG_BARCODE,
    FIELD_COORDINATE,
    FIELD_SOURCE,
    FIELD_PLATE_BARCODE,
    FIELD_CH1_CQ,
    FIELD_CH2_CQ,
    FIELD_CH3_CQ,
    FIELD_LAB_ID,
    MLWH_LH_SAMPLE_ROOT_SAMPLE_ID,
    MLWH_LH_SAMPLE_RNA_ID,
    MLWH_LH_SAMPLE_RESULT,
)

CENTRES: List[Dict[str, str]] = [
    {"name": "test1", "prefix": "TS1"},
    {"name": "test2", "prefix": "TS2"},
    {"name": "test3", "prefix": "TS3"},
]

FIRST_TIMESTAMP = datetime(2013, 4, 4, 10, 29, 13)
SECOND_TIMESTAMP = datetime(2013, 4, 5, 10, 29, 13)
THIRD_TIMESTAMP = datetime(2013, 4, 6, 10, 29, 13)


SAMPLES_DECLARATIONS: List[Dict[str, Any]] = [
    {
        "root_sample_id": "MCM001",
        "value_in_sequencing": "Yes",
        "declared_at": FIRST_TIMESTAMP,
    },
    {"root_sample_id": "MCM003", "value_in_sequencing": "No", "declared_at": FIRST_TIMESTAMP},
    {"root_sample_id": "MCM003", "value_in_sequencing": "No", "declared_at": SECOND_TIMESTAMP},
    {
        "root_sample_id": "MCM003",
        "value_in_sequencing": "Yes",
        "declared_at": THIRD_TIMESTAMP,
    },
]

MULTIPLE_ERRORS_SAMPLES_DECLARATIONS: List[Dict[str, Any]] = [
    {
        "declared_at": "2020-06-26T11:37:45",
        "root_sample_id": "YOR10020466",
        "value_in_sequencing": "No",
    },
    {"declared_at": "2020-06-26T11:37:45", "value_in_sequencing": "No"},
    {"declared_at": "2020-14-500", "root_sample_id": "YOR10020379", "value_in_sequencing": "No"},
    {
        "declared_at": "2020-06-26T11:37:45",
        "root_sample_id": "YOR10020240",
        "value_in_sequencing": "Yes",
    },
    {
        "declared_at": "2020-06-26T11:37:45",
        "root_sample_id": "YOR10020379",
        "value_in_sequencing": "Yes",
    },
    {
        "declared_at": "2020-06-26T11:37:45",
        "root_sample_id": "YOR10020224",
        "value_in_sequencing": "Yes",
    },
    {
        "declared_at": "2020-06-26T11:37:45",
        "root_sample_id": "YOR10020217",
        "othertag": "othervalue",
    },
    {
        "declared_at": "2020-06-26T11:37:45",
        "root_sample_id": "YOR10020195",
        "value_in_sequencing": "maybelater",
    },
]

MAX_SAMPLES = 1000

LOTS_OF_SAMPLES: List[Dict[str, str]] = [
    {
        FIELD_COORDINATE: "A01",
        FIELD_SOURCE: "test1",
        FIELD_RESULT: "Positive",
        FIELD_PLATE_BARCODE: "123",
        FIELD_COG_BARCODE: "abc",
        FIELD_ROOT_SAMPLE_ID: f"MCM00{i}",
    }
    for i in range(0, MAX_SAMPLES)
]

LOTS_OF_SAMPLES_DECLARATIONS_PAYLOAD: List[Dict[str, str]] = [
    {
        "root_sample_id": f"MCM00{i}",
        "value_in_sequencing": "Yes",
        "declared_at": "2013-04-04T10:29:13",
    }
    for i in range(0, MAX_SAMPLES)
]

SAMPLES: List[Dict[str, Any]] = [
    {  # a positive result, no Ct values
        FIELD_COORDINATE: "A01",
        FIELD_SOURCE: "test1",
        FIELD_RESULT: "Positive",
        FIELD_PLATE_BARCODE: "123",
        FIELD_COG_BARCODE: "abc",
        FIELD_ROOT_SAMPLE_ID: "MCM001",
        FIELD_RNA_ID: "rna_1",
    },
    {  # a negative result
        FIELD_COORDINATE: "B01",
        FIELD_SOURCE: "test1",
        FIELD_RESULT: "Negative",
        FIELD_PLATE_BARCODE: "123",
        FIELD_COG_BARCODE: "def",
        FIELD_ROOT_SAMPLE_ID: "MCM002",
        FIELD_RNA_ID: "rna_1",
    },
    {  # a void result
        FIELD_COORDINATE: "C01",
        FIELD_SOURCE: "test1",
        FIELD_RESULT: "Void",
        FIELD_PLATE_BARCODE: "123",
        FIELD_COG_BARCODE: "hij",
        FIELD_ROOT_SAMPLE_ID: "MCM003",
        FIELD_RNA_ID: "rna_1",
    },
    {  # a 'limit of detection' result
        FIELD_COORDINATE: "D01",
        FIELD_SOURCE: "test1",
        FIELD_RESULT: "limit of detection",
        FIELD_PLATE_BARCODE: "123",
        FIELD_COG_BARCODE: "klm",
        FIELD_ROOT_SAMPLE_ID: "MCM004",
        FIELD_RNA_ID: "rna_1",
    },
    {  #  positive, with low Ct values
        FIELD_COORDINATE: "E01",
        FIELD_SOURCE: "test1",
        FIELD_RESULT: "Positive",
        FIELD_PLATE_BARCODE: "123",
        FIELD_COG_BARCODE: "nop",
        FIELD_ROOT_SAMPLE_ID: "MCM005",
        FIELD_RNA_ID: "rna_1",
        FIELD_CH1_CQ: 5.12345678,
        FIELD_CH2_CQ: 6.12345678,
        FIELD_CH3_CQ: 7.12345678,
    },
    {  #  positive, with high Ct values
        FIELD_COORDINATE: "F01",
        FIELD_SOURCE: "test1",
        FIELD_RESULT: "Positive",
        FIELD_PLATE_BARCODE: "123",
        FIELD_COG_BARCODE: "qrs",
        FIELD_ROOT_SAMPLE_ID: "MCM006",
        FIELD_RNA_ID: "rna_1",
        FIELD_CH1_CQ: 40.12345678,
        FIELD_CH2_CQ: 41.12345678,
        FIELD_CH3_CQ: 42.12345678,
    },
    {  #  positive, with mix of Ct values
        FIELD_COORDINATE: "G01",
        FIELD_SOURCE: "test1",
        FIELD_RESULT: "Positive",
        FIELD_PLATE_BARCODE: "123",
        FIELD_COG_BARCODE: "tuv",
        FIELD_ROOT_SAMPLE_ID: "MCM007",
        FIELD_RNA_ID: "rna_1",
        FIELD_CH1_CQ: 5.12345678,
        FIELD_CH2_CQ: None,
        FIELD_CH3_CQ: 45.12345678,
    },
    {  #  positive, with disallowed Root Sample ID
        FIELD_COORDINATE: "A02",
        FIELD_SOURCE: "test1",
        FIELD_RESULT: "Positive",
        FIELD_PLATE_BARCODE: "123",
        FIELD_COG_BARCODE: "wxy",
        FIELD_ROOT_SAMPLE_ID: "CBIQA_MCM008",
        FIELD_RNA_ID: "rna_1",
    },
]

SAMPLES_DIFFERENT_PLATES: List[Dict[str, Any]] = [
    {
        FIELD_COORDINATE: "A01",
        FIELD_SOURCE: "test1",
        FIELD_RESULT: "Positive",
        FIELD_PLATE_BARCODE: "123",
        FIELD_COG_BARCODE: "abc",
        FIELD_ROOT_SAMPLE_ID: "MCM001",
        FIELD_RNA_ID: "rna_1",
        FIELD_LAB_ID: "Lab 1",
    },
    {
        FIELD_COORDINATE: "A01",
        FIELD_SOURCE: "test1",
        FIELD_RESULT: "Positive",
        FIELD_PLATE_BARCODE: "456",
        FIELD_COG_BARCODE: "def",
        FIELD_ROOT_SAMPLE_ID: "MCM002",
        FIELD_RNA_ID: "rna_2",
        FIELD_LAB_ID: "Lab 2",
    },
]

SAMPLES_CT_VALUES: List[Dict[str, Any]] = [
    {  # Ct is missing
        FIELD_COORDINATE: "A01",
        FIELD_SOURCE: "test1",
        FIELD_RESULT: "Positive",
        FIELD_PLATE_BARCODE: "123",
        FIELD_COG_BARCODE: "abc",
        FIELD_ROOT_SAMPLE_ID: "MCM001",
        FIELD_RNA_ID: "rna_1",
    },
    {  # Ct is null
        FIELD_COORDINATE: "B01",
        FIELD_SOURCE: "test1",
        FIELD_RESULT: "Negative",
        FIELD_PLATE_BARCODE: "123",
        FIELD_COG_BARCODE: "def",
        FIELD_ROOT_SAMPLE_ID: "MCM002",
        FIELD_RNA_ID: "rna_1",
        FIELD_CH1_CQ: None,
    },
    {  # Ct is less than limit
        FIELD_COORDINATE: "C01",
        FIELD_SOURCE: "test1",
        FIELD_RESULT: "Negative",
        FIELD_PLATE_BARCODE: "123",
        FIELD_COG_BARCODE: "ghi",
        FIELD_ROOT_SAMPLE_ID: "MCM003",
        FIELD_RNA_ID: "rna_1",
        FIELD_CH1_CQ: 5.12345678,
    },
    {  # Ct is greater than limit
        FIELD_COORDINATE: "C01",
        FIELD_SOURCE: "test1",
        FIELD_RESULT: "Negative",
        FIELD_PLATE_BARCODE: "123",
        FIELD_COG_BARCODE: "jkl",
        FIELD_ROOT_SAMPLE_ID: "MCM004",
        FIELD_RNA_ID: "rna_1",
        FIELD_CH1_CQ: 45.12345678,
    },
]

SAMPLES_NO_DECLARATION: List[Dict[str, str]] = [
    {
        FIELD_COORDINATE: "A01",
        FIELD_SOURCE: "test1",
        FIELD_RESULT: "Positive",
        FIELD_PLATE_BARCODE: "123",
        FIELD_COG_BARCODE: "abc",
        FIELD_ROOT_SAMPLE_ID: "MCM001",
    },
    {
        FIELD_COORDINATE: "B01",
        FIELD_SOURCE: "test1",
        FIELD_RESULT: "Negative",
        FIELD_PLATE_BARCODE: "123",
        FIELD_COG_BARCODE: "def",
        FIELD_ROOT_SAMPLE_ID: "MCM002",
    },
    {
        FIELD_COORDINATE: "C01",
        FIELD_SOURCE: "test1",
        FIELD_RESULT: "Void",
        FIELD_PLATE_BARCODE: "123",
        FIELD_COG_BARCODE: "hij",
        FIELD_ROOT_SAMPLE_ID: "MCM003",
    },
    {
        FIELD_COORDINATE: "D01",
        FIELD_SOURCE: "test1",
        FIELD_RESULT: "Positive",
        FIELD_PLATE_BARCODE: "123",
        FIELD_COG_BARCODE: "hij",
        FIELD_ROOT_SAMPLE_ID: "MCM010",
    },
]

COG_UK_IDS: List[str] = ["cog_1", "cog_2", "cog_3"]

SAMPLES_FOR_MLWH_UPDATE: List[Dict[str, str]] = [
    {
        FIELD_ROOT_SAMPLE_ID: "root_1",
        FIELD_RNA_ID: "rna_1",
        FIELD_RESULT: "Positive",
        FIELD_COG_BARCODE: COG_UK_IDS[0],
    },
    {
        FIELD_ROOT_SAMPLE_ID: "root_2",
        FIELD_RNA_ID: "rna_2",
        FIELD_RESULT: "Positive",
        FIELD_COG_BARCODE: COG_UK_IDS[1],
    },
    {
        FIELD_ROOT_SAMPLE_ID: "root_1",
        FIELD_RNA_ID: "rna_3",
        FIELD_RESULT: "Positive",
        FIELD_COG_BARCODE: COG_UK_IDS[2],
    },
]

# this matches the positive sample in SAMPLES
MLWH_SEED_SAMPLES: List[Dict[str, str]] = [
    {
        MLWH_LH_SAMPLE_ROOT_SAMPLE_ID: "MCM001",
        MLWH_LH_SAMPLE_RNA_ID: "rna_1",
        MLWH_LH_SAMPLE_RESULT: "Positive",
    },
    {
        MLWH_LH_SAMPLE_ROOT_SAMPLE_ID: "MCM005",
        MLWH_LH_SAMPLE_RNA_ID: "rna_1",
        MLWH_LH_SAMPLE_RESULT: "Positive",
    },
    {
        MLWH_LH_SAMPLE_ROOT_SAMPLE_ID: "MCM006",
        MLWH_LH_SAMPLE_RNA_ID: "rna_1",
        MLWH_LH_SAMPLE_RESULT: "Positive",
    },
    {
        MLWH_LH_SAMPLE_ROOT_SAMPLE_ID: "MCM007",
        MLWH_LH_SAMPLE_RNA_ID: "rna_1",
        MLWH_LH_SAMPLE_RESULT: "Positive",
    },
]

# more complex scenario for the mlwh-related tests
# two of the samples share a root sample id and result
MLWH_SEED_SAMPLES_MULTIPLE: List[Dict[str, str]] = [
    {
        MLWH_LH_SAMPLE_ROOT_SAMPLE_ID: "root_1",
        MLWH_LH_SAMPLE_RNA_ID: "rna_1",
        MLWH_LH_SAMPLE_RESULT: "Positive",
    },
    {
        MLWH_LH_SAMPLE_ROOT_SAMPLE_ID: "root_2",
        MLWH_LH_SAMPLE_RNA_ID: "rna_2",
        MLWH_LH_SAMPLE_RESULT: "Positive",
    },
    {
<<<<<<< HEAD
        MLWH_LH_SAMPLE_ROOT_SAMPLE_ID: "root_1",
        MLWH_LH_SAMPLE_RNA_ID: "rna_3",
        MLWH_LH_SAMPLE_RESULT: "Positive",
    },
=======
        MLWH_LH_SAMPLE_ROOT_SAMPLE_ID: 'root_1',
        MLWH_LH_SAMPLE_RNA_ID: 'rna_3',
        MLWH_LH_SAMPLE_RESULT: 'Positive'
    }
]

DART_MONGO_MERGED_SAMPLES: List[Dict[str, Dict[str, str]]] = [
    { # Control sample
        "sample": 
        {
            FIELD_COORDINATE: "A01",
            FIELD_SOURCE: "test1",
            FIELD_RESULT: "Positive",
            FIELD_PLATE_BARCODE: "123",
            FIELD_COG_BARCODE: "abc",
            FIELD_ROOT_SAMPLE_ID: "MCM001",
            FIELD_RNA_ID: "rna_1",
            #FIELD_FILTERED_POSITIVE: "Positive",
        },
        "row": 
        {
            "destination_coordinate": "B01",
            "destination_barcode": "d123",
            "control": "Positive",
            "source_barcode": "123",
            "source_coordinate": "A01",
            "root_sample_id": "MCM001",
            "rna_id": "rna_1",
            "lab_id": "AA"
        }
    },
    { # Non-control sample
        "sample": 
        {
            FIELD_COORDINATE: "A02",
            FIELD_SOURCE: "test2",
            FIELD_RESULT: "Positive",
            FIELD_PLATE_BARCODE: "1234",
            FIELD_COG_BARCODE: "abcd",
            FIELD_ROOT_SAMPLE_ID: "MCM002",
            FIELD_RNA_ID: "rna_2",
            #FIELD_FILTERED_POSITIVE: "Positive",
        },
        "row": 
        {
            "destination_coordinate": "B02",
            "destination_barcode": "d123",
            "control": "",
            "source_barcode": "1234",
            "source_coordinate": "A02",
            "root_sample_id": "MCM002",
            "rna_id": "rna_2",
            "lab_id": "AB"
        }
    }
>>>>>>> 949ab8e9
]<|MERGE_RESOLUTION|>--- conflicted
+++ resolved
@@ -346,22 +346,15 @@
         MLWH_LH_SAMPLE_RESULT: "Positive",
     },
     {
-<<<<<<< HEAD
         MLWH_LH_SAMPLE_ROOT_SAMPLE_ID: "root_1",
         MLWH_LH_SAMPLE_RNA_ID: "rna_3",
         MLWH_LH_SAMPLE_RESULT: "Positive",
     },
-=======
-        MLWH_LH_SAMPLE_ROOT_SAMPLE_ID: 'root_1',
-        MLWH_LH_SAMPLE_RNA_ID: 'rna_3',
-        MLWH_LH_SAMPLE_RESULT: 'Positive'
-    }
 ]
 
 DART_MONGO_MERGED_SAMPLES: List[Dict[str, Dict[str, str]]] = [
-    { # Control sample
-        "sample": 
-        {
+    {  # Control sample
+        "sample": {
             FIELD_COORDINATE: "A01",
             FIELD_SOURCE: "test1",
             FIELD_RESULT: "Positive",
@@ -369,10 +362,9 @@
             FIELD_COG_BARCODE: "abc",
             FIELD_ROOT_SAMPLE_ID: "MCM001",
             FIELD_RNA_ID: "rna_1",
-            #FIELD_FILTERED_POSITIVE: "Positive",
+            # FIELD_FILTERED_POSITIVE: "Positive",
         },
-        "row": 
-        {
+        "row": {
             "destination_coordinate": "B01",
             "destination_barcode": "d123",
             "control": "Positive",
@@ -380,12 +372,11 @@
             "source_coordinate": "A01",
             "root_sample_id": "MCM001",
             "rna_id": "rna_1",
-            "lab_id": "AA"
-        }
-    },
-    { # Non-control sample
-        "sample": 
-        {
+            "lab_id": "AA",
+        },
+    },
+    {  # Non-control sample
+        "sample": {
             FIELD_COORDINATE: "A02",
             FIELD_SOURCE: "test2",
             FIELD_RESULT: "Positive",
@@ -393,10 +384,9 @@
             FIELD_COG_BARCODE: "abcd",
             FIELD_ROOT_SAMPLE_ID: "MCM002",
             FIELD_RNA_ID: "rna_2",
-            #FIELD_FILTERED_POSITIVE: "Positive",
+            # FIELD_FILTERED_POSITIVE: "Positive",
         },
-        "row": 
-        {
+        "row": {
             "destination_coordinate": "B02",
             "destination_barcode": "d123",
             "control": "",
@@ -404,8 +394,7 @@
             "source_coordinate": "A02",
             "root_sample_id": "MCM002",
             "rna_id": "rna_2",
-            "lab_id": "AB"
-        }
-    }
->>>>>>> 949ab8e9
+            "lab_id": "AB",
+        },
+    },
 ]
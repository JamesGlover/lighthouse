import json
from http import HTTPStatus

TIMESTAMP = "2013-04-04T10:29:13"


class CheckNumInstancesChangeBy:
    def __init__(self, app, model_name, num):
        with app.app_context():
            self.__num = num
            self.__model_name = model_name
            self.__model = app.data.driver.db[model_name]
            self.__app = app

    def __enter__(self):
        with self.__app.app_context():
            self.__size = self.__model.count()

    def __exit__(self, type, value, tb):
        with self.__app.app_context():
            assert self.__model.count() == self.__size + self.__num


def assert_has_error(record, key, error_message):
    assert record["_status"] == "ERR"
    assert record["_issues"][key] == error_message


def test_get_empty_samples_declarations(client):
    response = client.get("/samples_declarations")
    assert response.status_code == HTTPStatus.OK
    assert response.json["_items"] == []


def test_get_samples_declarations_with_content(client, samples_declarations):
    response = client.get("/samples_declarations")
    assert response.status_code == HTTPStatus.OK
    assert len(response.json["_items"]) == 4


def test_post_new_sample_declaration_for_existing_samples_unauthorized(
    app, client, samples_declarations
):
    with CheckNumInstancesChangeBy(app, "samples_declarations", 0):
        response = client.post(
            "/samples_declarations",
            data=json.dumps(
                [
                    {
                        "root_sample_id": "MCM001",
                        "value_in_sequencing": "Yes",
                        "declared_at": TIMESTAMP,
                    },
                    {
                        "root_sample_id": "MCM003",
                        "value_in_sequencing": "Yes",
                        "declared_at": TIMESTAMP,
                    },
                ],
            ),
            content_type="application/json",
            headers={"x-lighthouse-client": "wronk key!!!"},
        )

        assert response.status_code == HTTPStatus.UNAUTHORIZED, response.json


def post_authorized_create_samples_declaration(client, payload):
    return client.post(
        "/samples_declarations",
        data=json.dumps(payload),
        content_type="application/json",
        headers={"x-lighthouse-client": "develop"},
    )


def test_post_new_single_sample_declaration_for_existing_sample(
    app, client, samples, empty_data_when_finish
):
    with CheckNumInstancesChangeBy(app, "samples_declarations", 1):
        items = {
            "root_sample_id": "MCM001",
            "value_in_sequencing": "Yes",
            "declared_at": TIMESTAMP,
        }

        response = post_authorized_create_samples_declaration(client, items)
        assert response.status_code == HTTPStatus.CREATED, response.json
        assert response.json["_status"] == "OK"


def test_post_new_sample_declaration_for_existing_samples(
    app, client, samples, empty_data_when_finish
):
    with CheckNumInstancesChangeBy(app, "samples_declarations", 2):
        items = [
<<<<<<< HEAD
            {"root_sample_id": "MCM001", "value_in_sequencing": "Yes", "declared_at": TIMESTAMP},
            {"root_sample_id": "MCM003", "value_in_sequencing": "Yes", "declared_at": TIMESTAMP},
=======
            {
                "root_sample_id": "MCM001",
                "value_in_sequencing": "Yes",
                "declared_at": TIMESTAMP,
            },
            {
                "root_sample_id": "MCM003",
                "value_in_sequencing": "Yes",
                "declared_at": TIMESTAMP,
            },
>>>>>>> 13f8227d
        ]

        response = post_authorized_create_samples_declaration(client, items)
        assert response.status_code == HTTPStatus.CREATED, response.json
        assert response.json["_status"] == "OK"
        assert len(response.json["_items"]) == 2
        assert response.json["_items"][0]["_status"] == "OK"
        assert response.json["_items"][1]["_status"] == "OK"


def test_create_lots_of_samples_declarations(
    app, client, lots_of_samples, lots_of_samples_declarations_payload, empty_data_when_finish
):
    with CheckNumInstancesChangeBy(
        app, "samples_declarations", len(lots_of_samples_declarations_payload)
    ):
        response = post_authorized_create_samples_declaration(
            client, lots_of_samples_declarations_payload
        )
        assert len(response.json["_items"]) == len(lots_of_samples_declarations_payload)
        assert response.json["_status"] == "OK"

        for item in response.json["_items"]:
            assert item["_status"] == "OK"


def test_inserts_new_declarations_even_when_other_declarations_are_wrong(
    app, client, samples, empty_data_when_finish
):
    with CheckNumInstancesChangeBy(app, "samples_declarations", 1):
        stamp = "2013-04-10T09:00:00"
        post_authorized_create_samples_declaration(
            client,
            [
                {
                    "root_sample_id": "MCM001",
                    "value_in_sequencing": "wrong answer!!",
                    "declared_at": stamp,
                },
                {"root_sample_id": "MCM002", "value_in_sequencing": "Yes", "declared_at": stamp},
            ],
        )
        with app.app_context():
            li = [
                x
                for x in app.data.driver.db.samples_declarations.find({"root_sample_id": "MCM002"})
            ]
            assert len(li) == 1


def test_wrong_value_for_value_in_sequencing(
    app, client, samples, samples_declarations, empty_data_when_finish
):
    with CheckNumInstancesChangeBy(app, "samples_declarations", 1):
        response = post_authorized_create_samples_declaration(
            client,
            [
                {
                    "root_sample_id": "MCM001",
                    "value_in_sequencing": "wrong answer!!",
                    "declared_at": TIMESTAMP,
                },
                {
                    "root_sample_id": "MCM003",
                    "value_in_sequencing": "Yes",
                    "declared_at": TIMESTAMP,
                },
            ],
        )
        assert response.status_code == HTTPStatus.UNPROCESSABLE_ENTITY, response.json
        assert len(response.json["_items"]) == 2
        assert response.json["_status"] == "ERR"
        assert_has_error(
            response.json["_items"][0], "value_in_sequencing", "unallowed value wrong answer!!"
        )
        assert response.json["_items"][1]["_status"] == "OK"


def test_wrong_value_for_declared_at(
    app, client, samples, samples_declarations, empty_data_when_finish
):
    with CheckNumInstancesChangeBy(app, "samples_declarations", 1):
        response = post_authorized_create_samples_declaration(
            client,
            [
                {
                    "root_sample_id": "MCM001",
                    "value_in_sequencing": "Unknown",
                    "declared_at": TIMESTAMP,
                },
                {
                    "root_sample_id": "MCM003",
                    "value_in_sequencing": "Yes",
                    "declared_at": "wrong time mate!!",
                },
            ],
        )
        assert response.status_code == HTTPStatus.UNPROCESSABLE_ENTITY, response.json
        assert len(response.json["_items"]) == 2
        assert response.json["_status"] == "ERR"
        assert response.json["_items"][0]["_status"] == "OK"
        assert_has_error(response.json["_items"][1], "declared_at", "must be of datetime type")


def test_wrong_value_for_root_sample_id(
    app, client, samples, samples_declarations, empty_data_when_finish
):
    with CheckNumInstancesChangeBy(app, "samples_declarations", 1):
        response = post_authorized_create_samples_declaration(
            client,
            [
                {
                    "root_sample_id": True,
                    "value_in_sequencing": "Unknown",
                    "declared_at": TIMESTAMP,
                },
                {
                    "root_sample_id": "MCM003",
                    "value_in_sequencing": "Yes",
                    "declared_at": TIMESTAMP,
                },
            ],
        )
        assert response.status_code == HTTPStatus.UNPROCESSABLE_ENTITY, response.json
        assert len(response.json["_items"]) == 2
        assert response.json["_status"] == "ERR"
        assert_has_error(response.json["_items"][0], "root_sample_id", "must be of string type")
        assert response.json["_items"][1]["_status"] == "OK"


def test_unknown_sample_for_root_sample_id(
    app, client, samples, samples_declarations, empty_data_when_finish
):
    with CheckNumInstancesChangeBy(app, "samples_declarations", 0):
        response = post_authorized_create_samples_declaration(
            client,
<<<<<<< HEAD
            {"root_sample_id": "nonsense", "value_in_sequencing": "Yes", "declared_at": TIMESTAMP},
=======
            {
                "root_sample_id": "nonsense",
                "value_in_sequencing": "Yes",
                "declared_at": TIMESTAMP,
            },
>>>>>>> 13f8227d
        )
        assert response.status_code == HTTPStatus.UNPROCESSABLE_ENTITY, response.json
        assert response.json["_status"] == "ERR"
        assert_has_error(
            response.json, "root_sample_id", "Sample does not exist in database: nonsense"
        )


def test_missing_value_for_root_sample_id_multiple(
    app, client, samples, samples_declarations, empty_data_when_finish
):
    with CheckNumInstancesChangeBy(app, "samples_declarations", 1):
        response = post_authorized_create_samples_declaration(
            client,
            [
<<<<<<< HEAD
                {"value_in_sequencing": "Yes", "declared_at": TIMESTAMP},
=======
                {
                    "value_in_sequencing": "Yes",
                    "declared_at": TIMESTAMP,
                },
>>>>>>> 13f8227d
                {
                    "root_sample_id": "MCM003",
                    "value_in_sequencing": "Yes",
                    "declared_at": TIMESTAMP,
                },
            ],
        )
        assert response.status_code == HTTPStatus.UNPROCESSABLE_ENTITY, response.json
        assert len(response.json["_items"]) == 2
        assert response.json["_status"] == "ERR"
        assert_has_error(response.json["_items"][0], "root_sample_id", "required field")
        assert response.json["_items"][1]["_status"] == "OK"


def test_missing_value_for_root_sample_id_single(
    app, client, samples, samples_declarations, empty_data_when_finish
):
    with CheckNumInstancesChangeBy(app, "samples_declarations", 0):
        response = post_authorized_create_samples_declaration(
<<<<<<< HEAD
            client, {"value_in_sequencing": "Yes", "declared_at": TIMESTAMP},
=======
            client,
            {
                "value_in_sequencing": "Yes",
                "declared_at": TIMESTAMP,
            },
>>>>>>> 13f8227d
        )
        assert response.status_code == HTTPStatus.UNPROCESSABLE_ENTITY, response.json
        assert response.json["_status"] == "ERR"
        assert_has_error(response.json, "root_sample_id", "required field")


def test_validate_sample_exist_in_samples_table(
    app, client, samples, samples_declarations, empty_data_when_finish
):
    with CheckNumInstancesChangeBy(app, "samples_declarations", 1):
        response = post_authorized_create_samples_declaration(
            client,
            [
                {
                    "root_sample_id": "MCM001",
                    "value_in_sequencing": "Unknown",
                    "declared_at": TIMESTAMP,
                },
                {
                    "root_sample_id": "MCM_WRONG_VALUE",
                    "value_in_sequencing": "Yes",
                    "declared_at": TIMESTAMP,
                },
            ],
        )
        assert response.status_code == HTTPStatus.UNPROCESSABLE_ENTITY, response.json
        assert response.json["_status"] == "ERR"
        assert len(response.json["_items"]) == 2
        assert response.json["_items"][0]["_status"] == "OK"
        assert_has_error(
            response.json["_items"][1],
            "root_sample_id",
            "Sample does not exist in database: MCM_WRONG_VALUE",
        )


def test_validate_samples_are_defined_twice_v1(
    app, client, samples, samples_declarations, empty_data_when_finish
):
    with CheckNumInstancesChangeBy(app, "samples_declarations", 0):
        response = post_authorized_create_samples_declaration(
            client,
            [
                {
                    "root_sample_id": "MCM001",
                    "value_in_sequencing": "Unknown",
                    "declared_at": TIMESTAMP,
                },
                {
                    "root_sample_id": "MCM001",
                    "value_in_sequencing": "Yes",
                    "declared_at": TIMESTAMP,
                },
            ],
        )
        assert response.status_code == HTTPStatus.UNPROCESSABLE_ENTITY, response.json
        assert len(response.json["_items"]) == 2
        assert response.json["_status"] == "ERR"
        assert_has_error(
            response.json["_items"][0], "root_sample_id", "Sample is a duplicate: MCM001"
        )
        assert_has_error(
            response.json["_items"][1], "root_sample_id", "Sample is a duplicate: MCM001"
        )


def test_validate_samples_are_defined_twice_v2(
    app, client, samples, samples_declarations, empty_data_when_finish
):
    with CheckNumInstancesChangeBy(app, "samples_declarations", 1):
        response = post_authorized_create_samples_declaration(
            client,
            [
                {
                    "root_sample_id": "MCM001",
                    "value_in_sequencing": "Unknown",
                    "declared_at": "2013-04-04T10:29:13",
                },
                {
                    "root_sample_id": "MCM002",
                    "value_in_sequencing": "Unknown",
                    "declared_at": "2013-04-04T10:29:13",
                },
                {
                    "root_sample_id": "MCM001",
                    "value_in_sequencing": "Unknown",
                    "declared_at": "2013-04-04T10:29:13",
                },
                {
                    "root_sample_id": "MCM003",
                    "value_in_sequencing": "Unknown",
                    "declared_at": "2013-04-04T10:29:13",
                },
                {
                    "root_sample_id": "MCM003",
                    "value_in_sequencing": "Unknown",
                    "declared_at": "2013-04-04T10:29:13",
                },
            ],
        )
        assert response.status_code == HTTPStatus.UNPROCESSABLE_ENTITY, response.json
        assert len(response.json["_items"]) == 5
        assert response.json["_status"] == "ERR"
        assert_has_error(
            response.json["_items"][0], "root_sample_id", "Sample is a duplicate: MCM001"
        )
        assert response.json["_items"][1]["_status"] == "OK"
        assert_has_error(
            response.json["_items"][2], "root_sample_id", "Sample is a duplicate: MCM001"
        )
        assert_has_error(
            response.json["_items"][3], "root_sample_id", "Sample is a duplicate: MCM003"
        )
        assert_has_error(
            response.json["_items"][4], "root_sample_id", "Sample is a duplicate: MCM003"
        )


def test_multiple_errors_on_samples_declaration(
    app, client, multiple_errors_samples_declarations_payload
):
    with CheckNumInstancesChangeBy(app, "samples_declarations", 0):
        response = post_authorized_create_samples_declaration(
            client, multiple_errors_samples_declarations_payload
        )
        assert response.status_code == HTTPStatus.UNPROCESSABLE_ENTITY, response.json
        assert len(response.json["_items"]) == 8
        assert response.json["_status"] == "ERR"
        assert_has_error(
            response.json["_items"][0],
            "root_sample_id",
            "Sample does not exist in database: YOR10020466",
        )
        assert_has_error(response.json["_items"][1], "root_sample_id", "required field")
        assert_has_error(
            response.json["_items"][2],
            "root_sample_id",
            [
                "Sample does not exist in database: YOR10020379",
                "Sample is a duplicate: YOR10020379",
            ],
        )
        assert_has_error(response.json["_items"][2], "declared_at", "must be of datetime type")
        assert_has_error(
            response.json["_items"][3],
            "root_sample_id",
            "Sample does not exist in database: YOR10020240",
        )
        assert_has_error(
            response.json["_items"][4],
            "root_sample_id",
            [
                "Sample does not exist in database: YOR10020379",
                "Sample is a duplicate: YOR10020379",
            ],
        )
        assert_has_error(
            response.json["_items"][5],
            "root_sample_id",
            "Sample does not exist in database: YOR10020224",
        )
        assert_has_error(
            response.json["_items"][6],
            "root_sample_id",
            "Sample does not exist in database: YOR10020217",
        )
        assert_has_error(response.json["_items"][6], "value_in_sequencing", "required field")
        assert_has_error(
            response.json["_items"][7], "value_in_sequencing", "unallowed value maybelater"
        )


def test_filter_by_root_sample_id(client, samples_declarations):
    response = client.get(
        '/samples_declarations?where={"root_sample_id":"MCM001"}',
        content_type="application/json",
    )
    assert response.status_code == HTTPStatus.OK, response.json
    assert len(response.json["_items"]) == 1, response.json

    assert response.json["_items"][0]["value_in_sequencing"] == "Yes", response.json


def test_get_last_samples_declaration_for_a_root_sample_id(client, samples_declarations):
    response = client.get(
        '/samples_declarations?where={"root_sample_id":"MCM003"}&sort=-declared_at&max_results=1',
        content_type="application/json",
    )
    assert response.status_code == HTTPStatus.OK, response.json
    assert len(response.json["_items"]) == 1, response.json

    assert response.json["_items"][0]["value_in_sequencing"] == "Yes", response.json
    assert response.json["_items"][0]["declared_at"] == "2013-04-06T10:29:13", response.json<|MERGE_RESOLUTION|>--- conflicted
+++ resolved
@@ -94,10 +94,6 @@
 ):
     with CheckNumInstancesChangeBy(app, "samples_declarations", 2):
         items = [
-<<<<<<< HEAD
-            {"root_sample_id": "MCM001", "value_in_sequencing": "Yes", "declared_at": TIMESTAMP},
-            {"root_sample_id": "MCM003", "value_in_sequencing": "Yes", "declared_at": TIMESTAMP},
-=======
             {
                 "root_sample_id": "MCM001",
                 "value_in_sequencing": "Yes",
@@ -108,7 +104,6 @@
                 "value_in_sequencing": "Yes",
                 "declared_at": TIMESTAMP,
             },
->>>>>>> 13f8227d
         ]
 
         response = post_authorized_create_samples_declaration(client, items)
@@ -245,15 +240,11 @@
     with CheckNumInstancesChangeBy(app, "samples_declarations", 0):
         response = post_authorized_create_samples_declaration(
             client,
-<<<<<<< HEAD
-            {"root_sample_id": "nonsense", "value_in_sequencing": "Yes", "declared_at": TIMESTAMP},
-=======
             {
                 "root_sample_id": "nonsense",
                 "value_in_sequencing": "Yes",
                 "declared_at": TIMESTAMP,
             },
->>>>>>> 13f8227d
         )
         assert response.status_code == HTTPStatus.UNPROCESSABLE_ENTITY, response.json
         assert response.json["_status"] == "ERR"
@@ -269,14 +260,10 @@
         response = post_authorized_create_samples_declaration(
             client,
             [
-<<<<<<< HEAD
-                {"value_in_sequencing": "Yes", "declared_at": TIMESTAMP},
-=======
-                {
-                    "value_in_sequencing": "Yes",
-                    "declared_at": TIMESTAMP,
-                },
->>>>>>> 13f8227d
+                {
+                    "value_in_sequencing": "Yes",
+                    "declared_at": TIMESTAMP,
+                },
                 {
                     "root_sample_id": "MCM003",
                     "value_in_sequencing": "Yes",
@@ -296,15 +283,11 @@
 ):
     with CheckNumInstancesChangeBy(app, "samples_declarations", 0):
         response = post_authorized_create_samples_declaration(
-<<<<<<< HEAD
-            client, {"value_in_sequencing": "Yes", "declared_at": TIMESTAMP},
-=======
             client,
             {
                 "value_in_sequencing": "Yes",
                 "declared_at": TIMESTAMP,
             },
->>>>>>> 13f8227d
         )
         assert response.status_code == HTTPStatus.UNPROCESSABLE_ENTITY, response.json
         assert response.json["_status"] == "ERR"

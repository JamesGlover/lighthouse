--- conflicted
+++ resolved
@@ -75,20 +75,6 @@
 
         docker build .
 
-<<<<<<< HEAD
-1. Define YOUR_LIGHTHOUSE_PROJECT_HOME:
-
-        export YOUR_LIGHTHOUSE_PROJECT_HOME=/home/myhome/lighthouse
-        
-1. Start the docker container, with:
-
-        docker run --env-file .env -p 80:5000 -v $YOUR_LIGHTHOUSE_PROJECT_HOME:/code -it lighthouse:devel bash
-
-1. Start the app using:
-
-        flask run -h 0.0.0.0
-
-=======
 1. Define YOUR_LIGHTHOUSE_PROJECT_HOME to wherever you downloaded the lighthouse github project:
 
         export YOUR_LIGHTHOUSE_PROJECT_HOME=/home/myhome/lighthouse
@@ -113,7 +99,6 @@
 
    After this step you should be able to access the app with a browser going to your local port 5000 (go to http://localhost:5000)
 
->>>>>>> 42fe1605
 ## Testing
 
 1. Verify the credentials for your database in the settings file 'tests/config.py'

--- conflicted
+++ resolved
@@ -59,11 +59,7 @@
           flake8 . --count --exit-zero --max-complexity=10 --max-line-length=100 --statistics
       - name: Run mypy
         run: |
-<<<<<<< HEAD
-          mypy .
-=======
           python -m mypy .
->>>>>>> e42f895d
       - name: Create SQL Server testing database
         run: |
           python setup_sqlserver_test_db.py
